--- conflicted
+++ resolved
@@ -2,22 +2,8 @@
 
 from six.moves import zip
 
-<<<<<<< HEAD
-@author: Davide Maiorca
-
-If you find any BUG, please notify authors first.
-
-"""
-from secml.testing import CUnitTest
-
-from six.moves import zip
-
-from secml.array import CArray
-from secml.data import CDataset
-=======
 from secml.array import CArray
 from secml.data import CDataset, CDatasetHeader
->>>>>>> c418df0f
 
 
 class TestDataset(CUnitTest):
