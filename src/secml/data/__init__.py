--- conflicted
+++ resolved
@@ -1,5 +1,2 @@
-<<<<<<< HEAD
-=======
 from .c_dataset_header import CDatasetHeader
->>>>>>> c418df0f
 from .c_dataset import CDataset