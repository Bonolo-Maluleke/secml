"""
.. module:: ClassifierKernelDensityEstimator
   :synopsis: Kernel Density Estimator

.. moduleauthor:: Ambra Demontis <ambra.demontis@diee.unica.it>
.. moduleauthor:: Marco Melis <marco.melis@diee.unica.it>

"""
from secml.array import CArray
from secml.classifiers import CClassifier
from secml.classifiers.clf_utils import check_binary_labels, extend_binary_labels
from secml.kernel import CKernel


class CClassifierKDE(CClassifier):
    """Kernel Density Estimator
    
    Parameters
    ----------
    kernel : None or CKernel subclass, optional
        Instance of a CKernel subclass to be used for computing
        similarity between patterns. If None (default), a linear
        SVM will be created.

    See Also
    --------
    .CKernel : Pairwise kernels and metrics.

    """
    class_type = 'kde'

    def __init__(self, kernel=None, normalizer=None):

        # Calling CClassifier init
        super(CClassifierKDE, self).__init__(normalizer=normalizer)

        # After-training attributes
        self._training_samples = None  # slot store training samples

        # Setting up the kernel function
        kernel_type = 'linear' if kernel is None else kernel
        self._kernel = CKernel.create(kernel_type)

    def __clear(self):
        self._training_samples = None

    def is_clear(self):
        """Returns True if object is clear."""
        return self._training_samples is None and \
            super(CClassifierKDE, self).is_clear()

    def is_linear(self):
        """Return True if the classifier is linear."""
        if (self.normalizer is None or self.normalizer is not None and
                self.normalizer.is_linear()) and self.is_kernel_linear():
            return True
        return False

    def is_kernel_linear(self):
        """Return True if the kernel is None or linear."""
        if self.kernel is None or self.kernel.class_type == 'linear':
            return True
        return False

    @property
    def kernel(self):
        """Kernel function (None if a linear classifier)."""
        return self._kernel

    @property
    def training_samples(self):
        return self._training_samples

    @training_samples.setter
    def training_samples(self, value):
        self._training_samples = value

    def _train(self, dataset):
        """Trains the One-Vs-All Kernel Density Estimator classifier.

        The following is a private method computing one single
        binary (2-classes) classifier of the OVA schema.

        Representation of each classifier attribute for the multiclass
        case is explained in corresponding property description.

        Parameters
        ----------
        dataset : CDataset
            Binary (2-class) training set. Must be a :class:`.CDataset`
            instance with patterns data and corresponding labels.

        Returns
        -------
        trained_cls : CClassifierKDE
            Instance of the KDE classifier trained using input dataset.

        """
        if dataset.num_classes > 2:
            raise ValueError("training can be performed on (1-classes) "
                             "or binary datasets only. If dataset is binary "
                             "only negative class are considered.")

        negative_samples_idx = dataset.Y.find(dataset.Y == 0)

        if negative_samples_idx is None:
            raise ValueError("training set must contain same negative samples")

        self._training_samples = dataset.X[negative_samples_idx, :]

        self.logger.info("Number of training samples: {:}"
                         "".format(self._training_samples.shape[0]))

        return self

    def discriminant_function(self, x, y=1):
        """Computes the discriminant function for each pattern in x.

        If a normalizer has been specified, input is normalized
         before computing the discriminant function.

        Parameters
        ----------
        x : CArray
            Array with new patterns to classify, 2-Dimensional of shape
            (n_patterns, n_features).
        y : {0, 1}, optional
            The label of the class wrt the function should be calculated.
            Default is 1.

        Returns
        -------
        score : CArray
            Value of the discriminant function for each test pattern.
            Dense flat array of shape (n_patterns,).

        """
        if self.is_clear():
            raise ValueError("make sure the classifier is trained first.")

        x = x.atleast_2d()  # Ensuring input is 2-D

        # Normalizing data if a normalizer is defined
        if self.normalizer is not None:
            x = self.normalizer.normalize(x)

        return self._discriminant_function(x, y=y)

    def _discriminant_function(self, x, y=1):
        """Computes the discriminant function for each pattern in x.

        Parameters
        ----------
        x : CArray
            Array with new patterns to classify, 2-Dimensional of shape
            (n_patterns, n_features).
        y : {0, 1}, optional
            The label of the class wrt the function should be calculated.
            Default is 1.

        Returns
        -------
        score : CArray
            Value of the discriminant function for each test pattern.
            Dense flat array of shape (n_patterns,).

        """
        check_binary_labels(y)  # Label should be in {0, 1}

        x = x.atleast_2d()  # Ensuring input is 2-D

<<<<<<< HEAD
        if y == 1:
            return 1 - CArray(CArray(
                self.kernel.k(x, self._training_samples)).mean(
                keepdims=False, axis=1))
=======
        if label == 1:
            return 1 - CArray(self.kernel.k(x, self._training_samples)).mean(
                                                        keepdims=False, axis=1)
>>>>>>> fc72ea65
        else:
            return CArray(self.kernel.k(x, self._training_samples)).mean(
                                                        keepdims=False, axis=1)

    def _gradient_f(self, x, y=1):
        """Computes the gradient of the KDE classifier's decision function
         wrt decision function input.

        Returns
        -------
        x : CArray or None, optional
            The gradient is computed in the neighborhood of x.
        y : int, optional
            Binary index of the class wrt the gradient must be computed.
            Default is 1, corresponding to the positive class.

        Returns
        -------
        gradient : CArray
            The gradient of the linear classifier's decision function
            wrt decision function input. Vector-like array.

        """
        k = self.kernel.gradient(self._training_samples, x)
        # Gradient sign depends on input label (0/1)
        return - extend_binary_labels(y) * k.mean(axis=0)<|MERGE_RESOLUTION|>--- conflicted
+++ resolved
@@ -169,16 +169,9 @@
 
         x = x.atleast_2d()  # Ensuring input is 2-D
 
-<<<<<<< HEAD
         if y == 1:
-            return 1 - CArray(CArray(
-                self.kernel.k(x, self._training_samples)).mean(
-                keepdims=False, axis=1))
-=======
-        if label == 1:
             return 1 - CArray(self.kernel.k(x, self._training_samples)).mean(
                                                         keepdims=False, axis=1)
->>>>>>> fc72ea65
         else:
             return CArray(self.kernel.k(x, self._training_samples)).mean(
                                                         keepdims=False, axis=1)
