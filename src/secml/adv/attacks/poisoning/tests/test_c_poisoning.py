--- conflicted
+++ resolved
@@ -109,11 +109,7 @@
             # self.solver_params = {'eta': 0.05, 'eps': 1e-9}
 
             self.solver_type = 'gradient-bls'
-<<<<<<< HEAD
-            self.solver_params = {'eta': 0.05, 'eta_min': 0.1, 'eps': 1e-9}
-=======
             self.solver_params = {'eta': 0.05, 'eta_min': 0.05, 'eps': 1e-9}
->>>>>>> c418df0f
 
             self._poisoning_params = {
                 "classifier": self.classifier,
