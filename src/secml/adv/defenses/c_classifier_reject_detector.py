"""
.. module:: CClassifierRejectDetector
   :synopsis: Classifier that detect adversarial samples using a detector

.. moduleauthor:: Ambra Demontis <ambra.demontis@diee.unica.it>

"""
from secml import _NoValue
from secml.array import CArray
from secml.data.c_dataset import CDataset
from secml.ml.classifiers import CClassifier
from secml.ml.classifiers.loss import CSoftmax
from secml.ml.classifiers.reject import CClassifierReject
from secml.adv.defenses.mixin_classifier_gradient_reject_detector import \
    CClassifierGradientRejectDetectorMixin


class CClassifierRejectDetector(CClassifierReject,
                                CClassifierGradientRejectDetectorMixin):
    """Classifier with reject based on detector.

    Classifier that rejects the evasion samples based on the score
    assigned to them by another classifier (detector) that is trained
    to distinguish between legitimate and adversarial samples.

    Parameters
    ----------
    clf : CClassifier
        Classifier to which we would like to apply the defense.
    det : CClassifier
        Binary classifier that will be trained to detect the adversarial
        samples.
    adv_x : CArray
        Array containing already computed adversarial samples.
    preprocess : CPreProcess or str or None, optional
        Features preprocess to be applied to input data.
        Can be a CPreProcess subclass or a string with the type of the
        desired preprocessor. If None, input data is used as is.
        The detector classifier can have an additional preprocessing chain.

    """
    __class_type = 'reject-detector'

    def __init__(self, clf, det, adv_x, preprocess=None):

        if not isinstance(clf, CClassifier):
            raise TypeError("`clf` must be an instance of `CClassifier`")
        self._clf = clf
        if not isinstance(det, CClassifier):
            raise TypeError("`det` must be an instance of `CClassifier`")
        self._det = det

        self.adv_x = adv_x

        # A softmax object that will be used for scores scaling
        self._softmax = CSoftmax()

        if self.clf.preprocess is not None:
            raise ValueError(
                "the preprocessor should be passed to the outer classifier.")

        super(CClassifierRejectDetector, self).__init__(preprocess=preprocess)

    @property
    def clf(self):
        """Return the inner classifier."""
        return self._clf

    @property
    def det(self):
        """Return the inner detector."""
        return self._det

    @property
    def adv_x(self):
        """Array containing already computed adversarial samples."""
        return self._adv_x

    @adv_x.setter
    def adv_x(self, value):
        """Array containing already computed adversarial samples."""
        self._adv_x = value.atleast_2d()

    @property
    def classes(self):
        """Return the list of classes on which training has been performed."""
        return self._clf.classes

    @property
    def n_classes(self):
        """Number of classes of training dataset."""
        return self._clf.n_classes

    def _normalize_scores(self, orig_score):
        """Normalizes the scores using softmax."""
        return self._softmax.softmax(orig_score)

    def fit(self, dataset, n_jobs=1):
        """Trains both the classifier and the detector.

        If a preprocess has been specified,
        input is normalized before training.

        Parameters
        ----------
        dataset : CDataset
            Training set. Must be a :class:`.CDataset` instance with
            patterns data and corresponding labels.
        n_jobs : int, optional
            Number of parallel workers to use for training the classifier.
            Default 1. Cannot be higher than processor's number of cores.

        Returns
        -------
        trained_cls : CClassifier
            Instance of the classifier trained using input dataset.

        """
<<<<<<< HEAD
=======
        self._n_features = dataset.num_features

>>>>>>> c418df0f
        data_x = dataset.X
        # Transform data if a preprocess is defined
        if self.preprocess is not None:
            data_x = self.preprocess.fit_transform(dataset.X)

        return self._fit(CDataset(data_x, dataset.Y), n_jobs=n_jobs)

    def _fit(self, dataset, n_jobs=1):
        """Trains both the classifier and the detector.

        Parameters
        ----------
        dataset : CDataset
            Training set. Must be a :class:`.CDataset` instance with
            patterns data and corresponding labels.
        n_jobs : int, optional
            Number of parallel workers to use for training the classifier.
            Default 1. Cannot be higher than processor's number of cores.

        Returns
        -------
        trained_cls : CClassifier
            Instance of the classifier trained using input dataset.

        """
        self._clf.fit(dataset, n_jobs=n_jobs)

        # create a dataset where the negative samples are all the dataset
        # samples and the negative one are the adversarial samples

        # store the dataset samples as positive class
        adv_x = self.adv_x
        # Transform adv_x if a preprocess is defined
        adv_x = self._preprocess_data(adv_x)
        dataset = dataset.deepcopy()
        dataset.Y[:] = 0
        adv_dts = CDataset(adv_x, CArray.ones(adv_x.shape[0]))

        dataset = dataset.append(adv_dts)

        self._det.fit(dataset, n_jobs=n_jobs)

        # use scores on a point to check that the detector is binary
        det_scores = self._det.predict(
            adv_dts.X[0, :], return_decision_function=True)[1]
        self._check_det_scores(det_scores)

        return self

    def decision_function(self, x, y):
        """Computes the decision function for each pattern in x.

        The scores of the classifier are normalized
        The score of the reject class (y = -1) is the normalized score of the
        detector

        Parameters
        ----------
        x : CArray
            Array with new patterns to classify, 2-Dimensional of shape
            (n_patterns, n_features).
        y : int
            The label of the class wrt the function should be calculated.

        Returns
        -------
        score : CArray
            Value of the decision function for each test pattern.
            Dense flat array of shape (n_patterns,).

        """
        self._check_is_fitted()

        x = x.atleast_2d()  # Ensuring input is 2-D

        # Transform data if a preprocess is defined
        x = self._preprocess_data(x)

        return self._decision_function(x, y)

    def _decision_function(self, x, y):
        """Private method that computes the decision function.

        Parameters
        ----------
        x : CArray
            Array with new patterns to classify, 2-Dimensional of shape
            (n_patterns, n_features).
        y : int
            The label of the class wrt the function should be calculated.

        Returns
        -------
        score : CArray
            Value of the decision function for each test pattern.
            Dense flat array of shape (n_patterns,).

        """
        self.logger.info(
            "Getting decision function against class: {:}".format(y))

        if y == -1:
            # get the detector decision function
            scores = self._det.predict(x, return_decision_function=True)[1]
            # normalize the scores given by the detector
            # (binary, always extract positive class)
            return (self._normalize_scores(scores)[:, 1]).ravel()

        elif y < self.n_classes:

            # we call the predict to have the score w.r.t. all the classes
            scores = self._clf.predict(x, return_decision_function=True)[1]
            # return the score of the required class
            return (self._normalize_scores(scores)[:, y]).ravel()

        else:
            raise ValueError("The index of the class wrt the gradient must "
                             "be computed is wrong.")

    @staticmethod
    def _check_det_scores(det_scores):
        """Check detector scores have two classes."""
        det_scores = det_scores.atleast_2d()
        if not det_scores.shape[1] == 2:
            raise ValueError("The detector should be a binary classifier")

    def predict(self, x, return_decision_function=False, n_jobs=_NoValue):
        """Perform classification of each pattern in x.

        The samples which are classified as malicious by the detector are
        rejected

        Parameters
        ----------
        x : CArray
            Array with new patterns to classify, 2-Dimensional of shape
            (n_patterns, n_features).
        return_decision_function : bool, optional
            Whether to return the decision_function value along
            with predictions. Default False.

        Returns
        -------
        labels : CArray
            Flat dense array of shape (n_patterns,) with the label assigned
             to each test pattern. The classification label is the label of
             the class associated with the highest score. The samples for which
             the label is equal -1 are the ones rejected by the classifier
        scores : CArray, optional
            Array of shape (n_patterns, n_classes) with classification
             score of each test pattern with respect to each training class.
             An additional column for the reject class is added to the
             classifier scores
            Will be returned only if `return_decision_function` is True.

        """
        if n_jobs is not _NoValue:
            raise ValueError("`n_jobs` is not supported.")

        # Transform data if a preprocess is defined
        x = self._preprocess_data(x)

        # detector prediction
        det_pred, det_scores = self._det.predict(
            x, return_decision_function=True)

        # classifier prediction
        clf_labels, clf_scores = self._clf.predict(
            x, return_decision_function=True)

        clf_labels, clf_scores = self._reject(
            clf_labels, clf_scores, det_pred, det_scores)

        return (clf_labels, clf_scores) if \
            return_decision_function is True else clf_labels

    def _reject(self, labels, scores, det_pred, det_scores):
        """Rejects samples that are classified as adversarial from the detector.

        An additional column for the reject class is added to the classifier
        scores (the score of the reject class is the detector score)

        """
        # Ensure we work with CArrays
        labels = CArray(labels)
        scores = CArray(scores)

        scores = self._normalize_scores(scores)
        rej_scores = self._normalize_scores(det_scores)[:, 1]

        # augment score matrix with reject region score
        scores = scores.append(rej_scores, axis=1)

        # Assign -1 to rejected sample labels
        labels[CArray(det_pred.ravel() == 1).ravel()] = -1

        # Return the expected type for labels (CArray)
        labels = labels.ravel()

        return labels, scores
<|MERGE_RESOLUTION|>--- conflicted
+++ resolved
@@ -116,11 +116,8 @@
             Instance of the classifier trained using input dataset.
 
         """
-<<<<<<< HEAD
-=======
         self._n_features = dataset.num_features
 
->>>>>>> c418df0f
         data_x = dataset.X
         # Transform data if a preprocess is defined
         if self.preprocess is not None:
