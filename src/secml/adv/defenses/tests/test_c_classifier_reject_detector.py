--- conflicted
+++ resolved
@@ -52,10 +52,6 @@
         self.dmax_lst = [1, 1.5]
         self.discrete = False
         self.type_dist = 'l2'
-<<<<<<< HEAD
-        self.solver_type = 'gradient-bls'
-=======
->>>>>>> c418df0f
         self.solver_params = {'eta': 0.1}
 
     def _generate_advx(self):
