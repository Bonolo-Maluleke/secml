--- conflicted
+++ resolved
@@ -15,11 +15,7 @@
     "%(asctime)s - %(name)s - %(levelname)s - %(message)s"))
 _logger.addHandler(_logger_handle)
 
-<<<<<<< HEAD
-__all__ = ['_NoValue', '__version__']
-=======
 __all__ = ['_NoValue', '__version__', 'global_filterwarnings']
->>>>>>> c418df0f
 
 _here = os.path.abspath(os.path.dirname(__file__))
 
