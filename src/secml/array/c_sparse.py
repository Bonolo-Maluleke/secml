"""
.. module:: SparseArray
   :synopsis: Class for wrapping scipy.sparse.csr_matrix sparse matrix format

.. moduleauthor:: Marco Melis <marco.melis@diee.unica.it>
.. moduleauthor:: Davide Maiorca <davide.maiorca@diee.unica.it>
.. moduleauthor:: Ambra Demontis <ambra.demontis@diee.unica.it>

"""
from __future__ import division
import six
from six.moves import range, map
from io import open  # TODO: REMOVE AFTER TRANSITION TO PYTHON 3

import scipy.sparse as scs
from scipy.sparse.linalg import inv, norm
import numpy as np

from secml.array.c_array_interface import _CArrayInterface

from secml.array.c_dense import CDense

from secml.core.type_utils import is_ndarray, is_list_of_lists, \
    is_list, is_slice, is_scalar, is_intlike, is_int, is_bool
from secml.core.constants import inf
import copy


def _expand_nnz_bool(array, nnz_val):
    """Convert a bool condition evaluated on `array.nnz_val` to full array shape.

    Parameters
    ----------
    array : CSparse
        Reference sparse array.
    nnz_val : CDense
        Dense array of bool, with True/False values of the desired
        function evaluated on `nnz_data`

    Returns
    -------
    CSparse
        Convert the input dense array of bool evaluated on `nnz_data` to
        a sparse array of bool, with True/False in the positions
        corresponding to the `nnz_data`.

    """
    out = CSparse.empty(shape=array.shape, dtype=bool)

    if array.size == 0:  # Empty array, return empty
        return out

    if len(nnz_val.shape) != 2:  # nnz_val must be (1, N)
        raise RuntimeError("unexpected shape {:}".format(nnz_val.shape))

    # Get the indices of array where the True values are
    nnz_val_true_idx = nnz_val.find(nnz_val)[1]
    true_idx = [[e[i] for i in nnz_val_true_idx] for e in array.nnz_indices]

    out[true_idx] = True

    return out


class CSparse(_CArrayInterface):
    """Sparse array. Encapsulation for scipy.sparse.csr_matrix."""
    __slots__ = '_data'  # CSparse has only one slot for the scs.csr_matrix

    def __init__(self, data=None, dtype=None, copy=False, shape=None):
        """Sparse matrix initialization."""
        # Not implemented operators return NotImplemented
        if data is NotImplemented:
            raise TypeError("operator not implemented")
        data = self._buffer_to_builtin(data)
        # Reshaping is not supported for csr_matrix so we need few hacks
        new_shape = shape
        # We don't use shape when creating the buffer, but we reshape later
        if is_ndarray(data):  # This problem happens only with dense data
            shape = None
        self._data = scs.csr_matrix(data, shape, dtype, copy)
        # Now we reshape the array if needed (not available for scs.csr_matrix)
        if new_shape is not None and new_shape != self.shape:
            self._data = self.reshape(new_shape)._data

    # ------------------------------ #
    # # # # # # PROPERTIES # # # # # #
    # -------------------------------#

    @property
    def shape(self):
        return self._data.shape

    @property
    def size(self):
        """Return total number of elements (counting both zeros and nz)."""
        return self.shape[0] * self.shape[1]

    @property
    def ndim(self):
        return self._data.ndim

    @property
    def dtype(self):
        return self._data.dtype

    @property
    def nnz(self):
        """Number of non-zero values in the array."""
        return self.get_nnz()

    @property
    def nnz_indices(self):
        """Return a list of list that contain index of non zero elements."""
        return list(map(list, self.tocsr().nonzero()))

    @property
    def nnz_data(self):
        """Return non zero elements."""
        if len(self.nnz_indices[0]) == 0:
            return CDense([])
        return self[self.nnz_indices].todense()

    @property
    def T(self):
        return self.transpose()

    @property
    def is_vector_like(self):
        """True if array is vector-like.

        An array is vector-like when shape[0] == 1.

        Returns
        -------
        bool
            True if array is vector-like.

        """
        if self.shape[0] == 1:
            return True
        else:
            return False

    # --------------------------- #
    # # # # # # CASTING # # # # # #
    # ----------------------------#

    def tondarray(self, order=None):
        """Convert csr_matrix to ndarray."""
        return self._data.toarray(order)

    def tocsr(self):
        """Convert to csr_matrix."""
        return self._data

    def tolist(self):
        """Convert to list."""
        return self.todense().tolist()

    def todense(self, order=None):
        """Convert to CDense."""
        return CDense(self.tondarray(order))

    def _buffer_to_builtin(self, data):
        """Convert data buffer to built-in arrays"""
        if isinstance(data, CDense):  # Extract np.ndarray
            return data.tondarray()
        elif isinstance(data, self.__class__):  # Extract scs.csr_matrix
            return data.tocsr()
        else:
            return data

    # ---------------------------- #
    # # # # # # INDEXING # # # # # #
    # -----------------------------#

    def _check_index(self, idx):
        """Consistency checks for __getitem__ and __setitem__ functions.

        1 index can be used for 2D arrays with shape[0] == 1 (vector-like).

        Parameters
        ----------
        idx : object
            - CDense, CSparse boolean masks
              Number of rows should be equal to 2.
            - List of lists (output of `find_2d` method).
              Number of elements should be equal to 2.
            - tuple of 2 or more elements. Any of the following:
                - CDense, CSparse
                - Iterable built-in types (list, slice).
                - Atomic built-in types (int, bool).
                - Numpy atomic types (np.integer, np.bool_).
            - for vector-like arrays, one element between the above ones.

        """
        if isinstance(idx, CDense) or isinstance(idx, CSparse):

            # Boolean mask
            if idx.dtype.kind == 'b':

                # Boolean masks must be 2-Dimensional
                if idx.ndim == 1:
                    idx = idx.atleast_2d()

                # Convert indices to built-in arrays
                idx = idx.tondarray() if isinstance(idx, CDense) else idx
                idx = idx.tocsr() if isinstance(idx, CSparse) else idx

                # Check the shape of the boolean mask
                if idx.shape != self.shape:
                    raise IndexError(
                        "boolean mask must have shape {:}".format(self.shape))

                return idx

            # Check if array is vector-like
            if self.shape[0] != 1:
                raise IndexError("vector-like indexing is only applicable "
                                 "to arrays with shape[0] == 1.")

            # Fake 2D index. Use ndarrays to mimic Matlab-like indexing
            idx = (np.asarray([0]), idx.tondarray())

            # Matlab-like indexing
            idx = np.ix_(*idx)

        elif is_list_of_lists(idx):
            if len(idx) != 2:
                raise IndexError("for list of lists indexing, indices "
                                 "for each dimension must be provided.")
            # List of lists must be passed as a tuple
            return tuple(idx)

        # VECTOR-LIKE INDEXING (int, bool, list, slice)
        elif is_int(idx) or is_bool(idx):
            # Check if array is vector-like
            if self.shape[0] != 1:
                raise IndexError("vector-like indexing is only applicable "
                                 "to arrays with shape[0] == 1.")

            # Fake 2D index. Use ndarrays to mimic Matlab-like indexing
            idx = (np.asarray([0]), np.asarray([idx]))

            # Check the size of any boolean array inside tuple
            self._check_index_bool(idx)

            # Matlab-like indexing
            idx = np.ix_(*idx)

        elif is_list(idx):
            # Check if array is vector-like
            if self.shape[0] != 1:
                raise IndexError("vector-like indexing is only applicable "
                                 "to arrays with shape[0] == 1.")

            # Empty lists are converted to float by numpy,
            # special handling needed
            if len(idx) == 0:
                idx = np.asarray(idx, dtype=int)
            else:  # Otherwise we leave np decide
                idx = np.asarray(idx)

            # Fake 2D index. Use ndarrays to mimic Matlab-like indexing
            idx = (np.asarray([0]), idx)

            # Check the size of any boolean array inside tuple
            self._check_index_bool(idx)

            # Matlab-like indexing
            idx = np.ix_(*idx)

        elif is_slice(idx):
            # Check if array is vector-like
            if self.shape[0] != 1:
                raise IndexError("vector-like indexing is only applicable "
                                 "to arrays with shape[0] == 1.")

            # Fake index for row. Slice for columns is fine
            idx = (0, idx)

            # For fast column slicing we use csc. Also, for slices with
            # step != 1 the result will actually be wrong using csr format
            self._data = self._data.tocsc()

        elif isinstance(idx, tuple):

            # Tuple will be now transformed to be managed directly by numpy

            idx_list = [idx[0], idx[1]]  # Use list to change indices type

            for e_i, e in enumerate(idx_list):
                # Check each tuple element and convert to ndarray
                if isinstance(e, CDense) or isinstance(e, CSparse):
                    if not e.is_vector_like:
                        raise IndexError("invalid index shape")
                    idx_list[e_i] = e.tondarray().ravel()
                    # Check the size of any boolean array inside tuple
                    t = [None, None]  # Fake index for booleans check
                    t[e_i] = idx_list[e_i]
                    self._check_index_bool(tuple(t))

                elif is_list(e):
                    # Empty lists are converted to float by numpy,
                    # special handling needed
                    if len(e) == 0:
                        idx_list[e_i] = np.asarray(e, dtype=int)
                    else:  # Otherwise we leave np decide
                        idx_list[e_i] = np.asarray(e)
                    # Check the size of any boolean array inside tuple
                    t = [None, None]  # Fake index for booleans check
                    t[e_i] = idx_list[e_i]
                    self._check_index_bool(tuple(t))

                elif is_int(e):
                    idx_list[e_i] = np.asarray([e])

                elif is_bool(e):
                    idx_list[e_i] = np.asarray([e])
                    # Check the size of any boolean array inside tuple
                    t = [None, None]  # Fake index for booleans check
                    t[e_i] = idx_list[e_i]
                    self._check_index_bool(tuple(t))

                elif is_slice(e):  # slice excluded (keep slice)
                    idx_list[e_i] = e
                    if e_i == 1:
                        # For fast column slicing we use csc.
                        # Also, for slices with step != 1 the result
                        # will actually be wrong using csr format
                        self._data = self._data.tocsc()

                else:
                    raise TypeError("{:} should not be used for "
                                    "CSparse indexing.".format(type(e)))

            # Converting back to tuple
            idx = tuple(idx_list)

            # Matlab-like indexing
            if all(is_ndarray(elem) for elem in idx):
                idx = np.ix_(*idx)

        else:
            # No other object is accepted for CSparse indexing
            raise TypeError("{:} should not be used for "
                            "CSparse indexing.".format(type(idx)))

        return idx

    def _check_index_bool(self, idx):
        """Check boolean array size.

        Parameters
        ----------
        idx : tuple or ndarray
            Array of booleans or tuple  to check.

        Raises
        ------
        IndexError : if array has not the same size of target axis.

        """
        # Converting atomic indices to tuple
        idx = (idx, None) if not isinstance(idx, tuple) else idx

        for elem_idx, elem in enumerate(idx):
            # boolean arrays in tuple (cross-indices) must be 1-Dimensional
            if elem is not None and elem.dtype.kind == 'b' and \
                    elem.size != self.shape[elem_idx]:
                raise IndexError(
                    "boolean index array for axis {:} must have "
                    "size {:}.".format(elem_idx, self.shape[elem_idx]))

    def __getitem__(self, idx):
        """Redefinition of the get (brackets) operator."""
        # Check index for all other cases
        idx = self._check_index(idx)

        # Ready for scipy
        return self.__class__(self._data.__getitem__(idx))

    def __setitem__(self, idx, value):
        """Redefinition of the get (brackets) operator."""
        # Check for setitem value
        if isinstance(value, CDense):
            if is_list_of_lists(idx) and value.is_vector_like:
                # Scipy v1.3+, list of list indexing returns 1-D, ravel
                # input if vector-like (otherwise error should be raised)
                value = value.ravel()
            value = value.tondarray()
        elif isinstance(value, CSparse):
            value = value.tocsr()
        elif not (is_scalar(value) or is_bool(value)):
            raise TypeError("{:} cannot be used for setting "
                            "a CSparse.".format(type(value)))

        # Check index for all other cases
        idx = self._check_index(idx)

        # We use lil format for efficient changing of sparsity structure
        self._data = self._data.tolil()

        # The tuple can now be managed directly by scipy
        self._data.__setitem__(idx, value)

        # Convert the internal buffer back to csr format
        self._data = self._data.tocsr()

        # Cleaning array after setting
        self.eliminate_zeros()

    # ------------------------------------ #
    # # # # # # SYSTEM OVERLOADS # # # # # #
    # -------------------------------------#

    def __add__(self, other):
        """Element-wise addition.

        Parameters
        ----------
        other : CSparse or Cdense
            Element to add to current array.

        Returns
        -------
        array : CSparse or CDense
            If input is a CSparse, a CSparse will be returned.
            If input is a Cdense, a Cdense will be returned.

        """
        if is_scalar(other) or is_bool(other):
            if other == 0:
                return self.deepcopy()
            raise NotImplementedError(
                "adding a nonzero scalar or a boolean True to a "
                "sparse array is not supported. Convert to dense if needed.")
        elif isinstance(other, CSparse):  # Sparse + Sparse = Sparse
            return self.__class__(self._data.__add__(other.tocsr()))
        elif isinstance(other, CDense):  # Sparse + Dense = Dense
            if other.size == 1:  # scalar-like
                raise NotImplementedError(
                    "adding an array of size one to a sparse array "
                    "is not supported. Convert to dense if needed.")
            else:  # direct operation or broadcast
                return CDense(self._data.__add__(other.tondarray()))
        else:
            return NotImplemented

    def __radd__(self, other):
        """Element-wise (inverse) addition."""
        return self.__add__(other)

    def __sub__(self, other):
        """Element-wise subtraction.

        Parameters
        ----------
        other : CSparse or CDense
            Element to subtraction to current array.

        Returns
        -------
        array : CSparse or Cdense
            If input is a CSparse, a CSparse will be returned.
            If input is a Cdense, a Cdense will be returned.

        """
        if is_scalar(other) or is_bool(other):
            if other == 0:
                return self.deepcopy()
            raise NotImplementedError(
                "subtracting a nonzero scalar or a boolean True from a "
                "sparse array is not supported. Convert to dense if needed.")
        elif isinstance(other, CSparse):  # Sparse - Sparse = Sparse
            return self.__class__(self._data.__sub__(other.tocsr()))
        elif isinstance(other, CDense):  # Sparse - Dense = Dense
            if other.size == 1:  # scalar-like
                raise NotImplementedError(
                    "subtracting an array of size one from a sparse array "
                    "is not supported. Convert to dense if needed.")
            else:  # direct operation or broadcast
                return CDense(self._data.__sub__(other.tondarray()))
        else:
            return NotImplemented

    def __rsub__(self, other):
        """Element-wise (inverse) subtraction."""
        if is_scalar(other) or is_bool(other):
            if other == 0:
                return -self.deepcopy()
            raise NotImplementedError(
                "subtracting a sparse array from a nonzero scalar or from "
                "a boolean True is not supported. Convert to dense if needed.")
        else:
            return NotImplemented

    def __mul__(self, other):
        """Element-wise product.

        Parameters
        ----------
        other : CSparse or CDense or scalar or bool
            Element to multiply to current array. If an array, element-wise
            product will be performed. If scalar or boolean, the element
            will be multiplied to each array element.

        Returns
        -------
        array : CSparse
            Array after product.

        """
        if is_scalar(other) or is_bool(other) or \
                isinstance(other, (CSparse, CDense)):  # Always Sparse
            return self.__class__(
                self._data.multiply(self._buffer_to_builtin(other)))
        else:
            return NotImplemented

    def __rmul__(self, other):
        """Element-wise (inverse) product.

        Parameters
        ----------
        other : scalar or bool
            Element to multiply to current array.
            The element will be multiplied to each array element.

        Returns
        -------
        array : CSparse
            Array after product.

        """
        return self.__mul__(other)

    def __truediv__(self, other):
        """Element-wise true division.

        Parameters
        ----------
        other : CSparse or CDense or scalar or bool
            Element to divide to current array. If an array, element-wise
            division will be performed. If scalar or boolean, the element
            will be divided to each array element.

        Returns
        -------
        array : CSparse or Cdense
            Array after division. CSparse if other is a scalar or bool,
            Cdense otherwise.

        """
        if is_scalar(other) or is_bool(other):
            return self.__class__(self._data.__div__(other))
        elif isinstance(other, (CSparse, CDense)):
            this = self
            other = other.atleast_2d()
            if this.shape != other.shape:  # Broadcast not supported by scipy
                if this.shape[0] == other.shape[0]:  # Equal number of rows
                    if this.shape[1] == 1:
                        this = this.repmat(1, other.shape[1])
                    elif other.shape[1] == 1:
                        other = other.repmat(1, this.shape[1])
                    else:
                        raise ValueError("inconsistent shapes")

                elif this.shape[1] == other.shape[1]:  # Equal number of cols
                    if this.shape[0] == 1:
                        this = this.repmat(other.shape[0], 1)
                    elif other.shape[0] == 1:
                        other = other.repmat(this.shape[0], 1)
                    else:
                        raise ValueError("inconsistent shapes")

                else:
                    raise ValueError("inconsistent shapes")
            # Compatible shapes, call built-in div
            return CDense(this._data.__div__(this._buffer_to_builtin(other)))
        else:
            return NotImplemented

    def __rtruediv__(self, other):
        """Element-wise (inverse) true division."""
        raise NotImplementedError(
            "dividing a scalar by a sparse array is not supported")

    def __div__(self, other):  # TODO: REMOVE AFTER TRANSITION TO PYTHON 3
        """Element-wise division.

        See .__truediv__() for more informations.

        """
        return self.__truediv__(other)

    def __rdiv__(self, other):  # TODO: REMOVE AFTER TRANSITION TO PYTHON 3
        """Element-wise (inverse) division.

        See .__rtruediv__() for more informations.

        """
        return self.__rtruediv__(other)

    def __floordiv__(self, other):
        """Element-wise floor division (integral part of the quotient).

        Parameters
        ----------
        other : CSparse or scalar or bool
            Element to divided to current array. If a CDense, element-wise
            division will be performed. If scalar or boolean, the element
            will be divided to each array element.

        Returns
        -------
        array : CSparse
            Array after division.

        """
        # Scipy does not implement floor division
        out_truediv = self.__truediv__(other)
        if out_truediv is NotImplemented:
            return NotImplemented
        else:  # Return the integer part of the truediv result
            return out_truediv.floor()

    def __rfloordiv__(self, other):
        """Element-wise (inverse) floor division."""
        raise NotImplementedError(
            "dividing a scalar by a sparse array is not supported")

    def __abs__(self):
        """Returns array elements without sign.

        Returns
        -------
        array : CSparse
            Array with the corresponding elements without sign.

        """
        return self.__class__(self._data.__abs__())

    def __neg__(self):
        """Returns array elements with negated sign.

        Returns
        -------
        array : CDense
            Array with the corresponding elements with negated sign.

        """
        return self.__class__(self._data.__neg__())

    def __pow__(self, power):
        """Element-wise power.

        Parameters
        ----------
        power : scalar or bool
            Power to use. Each array element will be elevated to power.

        Returns
        -------
        array : CSparse
            Array after power.

        """
        if is_scalar(power) or is_bool(power):
            if power == 0:
                raise NotImplementedError(
                    "using zero or a boolean False as power is not supported "
                    "for sparse arrays. Convert to dense if needed.")
<<<<<<< HEAD
=======
            # indices/indptr must passed as copies (pow creates new data)
>>>>>>> c418df0f
            return self.__class__((pow(self._data.data, power),
                                   self._data.indices, self._data.indptr),
                                  shape=self.shape, copy=True)
        else:
            return NotImplemented

    def __rpow__(self, power):
        """Element-wise (inverse) power."""
        raise NotImplementedError(
            "using a sparse array as a power is not supported")

    def __eq__(self, other):
        """Element-wise == operator.

        Parameters
        ----------
        other : CSparse or CDense or scalar or bool
            Element to be compared. If an array, element-wise
            comparison will be performed. If scalar or boolean,
            the element will be compared to each array element.

        Returns
        -------
        array : CSparse or Cdense
            If input is a CSparse or a scalar or a bool,
            a CSparse will be returned. If input is a Cdense,
            a Cdense will be returned.

        """
        if is_scalar(other) or is_bool(other):
            return self.__class__(self._data.__eq__(other))
        elif isinstance(other, CSparse):  # Sparse == Sparse = Sparse
            return self.__class__(self._data.__eq__(other.tocsr()))
        elif isinstance(other, CDense):  # Sparse == Dense = Dense
            return CDense(self._data.__eq__(other.tondarray()))
        else:
            return NotImplemented

    def __lt__(self, other):
        """Element-wise < operator.

        Parameters
        ----------
        other : CSparse or CDense or scalar or bool
            Element to be compared. If an array, element-wise
            comparison will be performed. If scalar or boolean,
            the element will be compared to each array element.

        Returns
        -------
        array : CSparse or Cdense
            If input is a CSparse or a scalar or a bool,
            a CSparse will be returned. If input is a Cdense,
            a Cdense will be returned.

        """
        if is_scalar(other) or is_bool(other):
            return self.__class__(self._data.__lt__(other))
        elif isinstance(other, CSparse):  # Sparse < Sparse = Sparse
            return self.__class__(self._data.__lt__(other.tocsr()))
        elif isinstance(other, CDense):  # Sparse < Dense = Dense
            return CDense(self._data.__lt__(other.tondarray()))
        else:
            return NotImplemented

    def __le__(self, other):
        """Element-wise <= operator.

        Parameters
        ----------
        other : CSparse or CDense or scalar or bool
            Element to be compared. If an array, element-wise
            comparison will be performed. If scalar or boolean,
            the element will be compared to each array element.

        Returns
        -------
        array : CSparse or Cdense
            If input is a CSparse or a scalar or a bool,
            a CSparse will be returned. If input is a Cdense,
            a Cdense will be returned.

        """
        if is_scalar(other) or is_bool(other):
            return self.__class__(self._data.__le__(other))
        elif isinstance(other, CSparse):  # Sparse <= Sparse = Sparse
            return self.__class__(self._data.__le__(other.tocsr()))
        elif isinstance(other, CDense):  # Sparse <= Dense = Dense
            return CDense(self._data.__le__(other.tondarray()))
        else:
            return NotImplemented

    def __gt__(self, other):
        """Element-wise > operator.

        Parameters
        ----------
        other : CSparse or CDense or scalar or bool
            Element to be compared. If an array, element-wise
            comparison will be performed. If scalar or boolean,
            the element will be compared to each array element.

        Returns
        -------
        array : CSparse or Cdense
            If input is a CSparse or a scalar or a bool,
            a CSparse will be returned. If input is a Cdense,
            a Cdense will be returned.

        """
        if is_scalar(other) or is_bool(other):
            return self.__class__(self._data.__gt__(other))
        elif isinstance(other, CSparse):  # Sparse > Sparse = Sparse
            return self.__class__(self._data.__gt__(other.tocsr()))
        elif isinstance(other, CDense):  # Sparse > Dense = Dense
            return CDense(self._data.__gt__(other.tondarray()))
        else:
            return NotImplemented

    def __ge__(self, other):
        """Element-wise >= operator.

        Parameters
        ----------
        other : CSparse or CDense or scalar or bool
            Element to be compared. If an array, element-wise
            comparison will be performed. If scalar or boolean,
            the element will be compared to each array element.

        Returns
        -------
        array : CSparse or CDense
            If input is a CSparse or a scalar or a bool,
            a CSparse will be returned. If input is a Cdense,
            a Cdense will be returned.

        """
        if is_scalar(other) or is_bool(other):
            return self.__class__(self._data.__ge__(other))
        elif isinstance(other, CSparse):  # Sparse >= Sparse = Sparse
            return self.__class__(self._data.__ge__(other.tocsr()))
        elif isinstance(other, CDense):  # Sparse >= Dense = Dense
            return CDense(self._data.__ge__(other.tondarray()))
        else:
            return NotImplemented

    def __ne__(self, other):
        """Element-wise != operator.

        Parameters
        ----------
        other : CSparse or Cdense or scalar or bool
            Element to be compared. If an array, element-wise
            comparison will be performed. If scalar or boolean,
            the element will be compared to each array element.

        Returns
        -------
        array : CSparse or CDense
            If input is a CSparse or a scalar or a bool,
            a CSparse will be returned. If input is a Cdense,
            a Cdense will be returned.

        """
        if is_scalar(other) or is_bool(other):
            return self.__class__(self._data.__ne__(other))
        elif isinstance(other, CSparse):  # Sparse != Sparse = Sparse
            return self.__class__(self._data.__ne__(other.tocsr()))
        elif isinstance(other, CDense):  # Sparse != Dense = Dense
            return CDense(self._data.__ne__(other.tondarray()))
        else:
            return NotImplemented

    def __bool__(self):
        """Manage 'and' and 'or' operators."""
        return bool(self._data)

    __nonzero__ = __bool__  # Compatibility with python < 3

    def __iter__(self):
        """Yields array elements in raster-scan order."""
        for row_id in range(self.shape[0]):
            for column_id in range(self.shape[1]):
                yield self[row_id, column_id]

    def __str__(self):
        return str(self._data)

    def __repr__(self):
        return repr(self._data)

    # ------------------------------ #
    # # # # # # COPY UTILS # # # # # #
    # -------------------------------#

    def __copy__(self):
        """Called when copy.copy(CSparse) is called.

        Consistently with numpy.ndarray,
        this returns a DEEP COPY of current array.

        """
        return self.__class__(self._data.copy())

    def __deepcopy__(self, memo):
        """Called when copy.deepcopy(CSparse) is called."""
        y = self.__class__(self._data.copy())
        memo[id(self)] = y
        return y

    # ----------------------------- #
    # # # # # # SAVE/LOAD # # # # # #
    # ------------------------------#

    def save(self, datafile, overwrite=False):
        """Save array data into plain text file.

        Data is stored preserving original data type.

        The default encoding is `utf-8`.

        Parameters
        ----------
        datafile : str, file_handle
            Text file to save data to. If a string, it's supposed
            to be the filename of file to save. If file is a file
            handle, data will be stored using active file handle mode.
            If the filename ends in .gz, the file is automatically
            saved in compressed gzip format. load() function understands
            gzipped files transparently.
        overwrite : bool, optional
            If True and target file already exists, file will be overwritten.
            Otherwise (default), IOError will be raised.

        Notes
        -----
        Format of resulting text file can be confusing: differently from dense
        format, we only save non-zero data along with indices necessary to
        reconstruct original 2-dimensional array.

        """
        # We now check if input file already exists
        import os

        if os.path.isfile(datafile) is True and overwrite is False:
            raise IOError("File {:} already exists. Specify overwrite=True "
                          "or delete the file.".format(datafile))

        # Flatting data to store (for sparse this results in 1 x size arrays)
        data_cndarray = CDense(
            self._data.data).reshape((1, self._data.data.shape[0]))
        # Converting explicitly to int as in 64 bit machines the
        # following arrays are stored with dtype == np.int32
        indices_cndarray = CDense(self._data.indices).reshape(
            (1, self._data.indices.shape[0])).astype(int)
        indptr_cndarray = CDense(self._data.indptr).reshape(
            (1, self._data.indptr.shape[0])).astype(int)

        # Error handling is managed by CDense.save()
        # file will be closed exiting from context
        with open(datafile, mode='wt+', encoding='utf-8') as fhandle:
            data_cndarray.save(fhandle)
            indices_cndarray.save(fhandle)
            indptr_cndarray.save(fhandle)
            fhandle.write(six.text_type(self.shape[0]) + " " +
                          six.text_type(self.shape[1]))

    @classmethod
    def load(cls, datafile, dtype=float):
        """Load array data from plain text file.

        The default encoding is `utf-8`.

        Parameters
        ----------
        datafile : str, file_handle
            File or filename to read. If the filename extension
            is gz or bz2, the file is first decompressed.
        dtype : str, dtype, optional
            Data type of the resulting array, default 'float'. If None,
            the dtype will be determined by the contents of the file.

        Returns
        -------
        loaded : CSparse
            Array resulting from loading, 2-dimensional.

        """
        # CDense.load() will manage IO errors
        imported_data = CDense.load(
            datafile, dtype=dtype, startrow=0, skipend=3).ravel().tondarray()
        # Indices are always integers
        imported_indices = CDense.load(
            datafile, dtype=int, startrow=1, skipend=2).ravel().tondarray()
        imported_indptr = CDense.load(
            datafile, dtype=int, startrow=2, skipend=1).ravel().tondarray()
        shape_ndarray = CDense.load(
            datafile, dtype=int, startrow=3, skipend=0).ravel().tondarray()

        return cls((imported_data, imported_indices, imported_indptr),
                   shape=(shape_ndarray[0], shape_ndarray[1]))

    # ----------------------------- #
    # # # # # # UTILITIES # # # # # #
    # ------------------------------#

    # ---------------- #
    # SHAPE ALTERATION #
    # ---------------- #

    def transpose(self):
        return self.__class__(self._data.transpose())

    def ravel(self):
        """Reshape sparse matrix to 1 x size array."""
        return self.reshape((1, self.size))

    def flatten(self):
        """Return a flattened copy of array."""
        return self.ravel().deepcopy()

    def atleast_2d(self):
        """Force array to have 2 dimensions.
        Sparse arrays are always 2 dimensional, so original array is returned.
        """
        return self.__class__(self)

    def reshape(self, newshape, order='C', copy=False):
        """Reshape the matrix using input shape (int or tuple of ints).

        Parameters
        ----------
        newshape : int or sequence of ints
            The new shape should be compatible with the original shape.
        order : {'C', 'F'}, optional
            Read the elements using this index order.
            'C' means to read and write the elements using C-like index order;
             e.g. read entire first row, then second row, etc.
            'F' means to read and write the elements using Fortran-like index
             order; e.g. read entire first column, then second column, etc.
        copy : bool, optional
            Indicates whether or not attributes of self should be copied
            whenever possible. The degree to which attributes are copied
            varies depending on the type of sparse matrix being used.

        """
        return self.__class__(
            self.tocsr().reshape(newshape, order=order, copy=copy))

    def resize(self, newshape, constant=0):
        """Return a new array with the specified shape."""
        raise NotImplementedError

    # --------------- #
    # DATA ALTERATION #
    # --------------- #

    def astype(self, dtype):
        return self.__class__(self._data.astype(dtype))

    def nan_to_num(self):
        """Replace nan with zero and inf with finite numbers."""
        self._data.data = np.nan_to_num(self._data.data)

    def round(self, decimals=0):
        """Evenly round to the given number of decimals."""
        data = np.round(self._data.data, decimals=decimals)
        # Round does not allocate new memory (data.flags.OWNDATA = False)
        # and indices/indptr must passed as copies
        return self.__class__(
            (data, self._data.indices, self._data.indptr),
            shape=self.shape, copy=True)

    def ceil(self):
        """Return the ceiling of the input, element-wise."""
        return self.__class__(self._data.ceil())

    def floor(self):
        """Return the floor of the input, element-wise."""
        return self.__class__(self._data.floor())

    def clip(self, c_min, c_max):
        """Clip (limit) the values in an array."""
        raise NotImplementedError

    def eliminate_zeros(self):
        self._data.eliminate_zeros()

    def sort(self, axis=-1, kind='quicksort', inplace=False):
        """sort array in places"""
        if kind != 'quicksort':
            raise ValueError("only `quicksort` algorithm is supported")

        tosort = self if inplace is True else self.deepcopy()

        if axis == 1 or axis == -1:
            for i in range(tosort.shape[0]):
                row = tosort[i, :].todense()
                row.sort(axis=1, inplace=True)
                tosort[i, :] = row
        elif axis == 0:
            for i in range(tosort.shape[1]):
                column = tosort[:, i].todense()
                column.sort(axis=0, inplace=True)
                tosort[:, i] = column
        else:
            raise ValueError("wrong sorting axis.")

        return tosort

    def argsort(self, axis=-1, kind='quicksort'):
        """
        Returns the indices that would sort an array.
        If possible is better if you use sort function
        axis= -1 order based on last axis (which in sparse matrix is 1 horizontal)
        """
        if kind != 'quicksort':
            raise ValueError("only `quicksort` algorithm is supported")

        # for all element of chosen axis
        if axis is None:
            array = self.ravel()
            axis_elem_num = 1  # order for column
        else:
            array = self
            if axis == 1 or axis == -1:
                axis = 1
                axis_elem_num = array.shape[0]  # order for row
            elif axis == 0:
                axis_elem_num = array.shape[1]  # order for column
            else:
                raise ValueError(
                    "wrong axis parameter in argsort function for sparse data")

        index_matrix = CDense().zeros(array.shape, dtype=int)

        axis_element = None
        for i in range(axis_elem_num):

            if axis == 1 or axis == -1 or axis is None:
                axis_element = array[i, :]  # order for row
            elif axis == 0:
                axis_element = array[:, i]  # order for column

            # argsort of current axis element
            sorted_data_idx = CDense(
                axis_element.todense()).argsort(axis=axis, kind='quicksort')

            if axis == 1 or axis == -1 or axis is None:
                index_matrix[i, :] = sorted_data_idx[0, :]  # order for row
            elif axis == 0:
                index_matrix[:, i] = sorted_data_idx[:, 0]  # order for column

        return index_matrix.ravel() if axis is None else index_matrix

    def shuffle(self):
        """Shuffle array data in-place."""
        if self.size > 0:
            if self.shape[0] > 1:  # only rows are shuffled
                shuffle_idx = CDense.randsample(self.shape[0], self.shape[0])
                self[:, :] = self[shuffle_idx, :]
            else:
                shuffle_idx = CDense.randsample(self.shape[1], self.shape[1])
                self[:, :] = self[0, shuffle_idx]

    # ------------ #
    # APPEND/MERGE #
    # ------------ #

    def append(self, array, axis=None):
        """Append an  arrays along the given axis."""
        # If axis is None we simulate numpy flattening
        if axis is None:
            return self.__class__.concatenate(self.ravel(),
                                              array.ravel(), axis=1)
        else:
            return self.__class__.concatenate(self, array, axis)

    def repmat(self, m, n):
        """Wrapper for repmat
        m: the number of times that we want repeat a alog axis 0 (vertical)
        n: the number of times that we want repeat a alog axis 1 (orizontal)
        """
        self_csr = self.tocsr()
        rows = [self_csr for _ in range(n)]
        blocks = [rows for _ in range(m)]
        if len(blocks) == 0:  # To manage the m = 0 case
            blocks = [[]]
        return self.__class__(scs.bmat(blocks, format='csr', dtype=self.dtype))

    def repeat(self, repeats, axis=None):
        """Repeat elements of an array."""
        raise NotImplementedError

    # ---------- #
    # COMPARISON #
    # ---------- #

    def logical_and(self, array):
        """Element-wise logical AND of array elements.

        Compare two arrays and returns a new array containing
        the element-wise logical AND.

        Parameters
        ----------
        array : CSparse
            The array like object holding the elements to compare
            current array with. Must have the same shape of first
            array.

        Returns
        -------
        CSparse
            The element-wise logical AND between the two arrays.

        Examples
        --------
        >>> from secml.array.c_sparse import CSparse

        >>> CSparse([[-1,0],[2,0]]).logical_and(CSparse([[2,-1],[2,-1]])).todense()
        CDense([[ True, False],
               [ True, False]], dtype=bool)

        >>> CSparse([-1]).logical_and(CSparse([2])).todense()
        CDense([[ True]], dtype=bool)

        >>> array = CSparse([1,0,2,-1])
        >>> (array > 0).logical_and(array < 2).todense()
        CDense([[ True, False, False, False]], dtype=bool)

        """
        if self.shape != array.shape:
            raise ValueError(
                "array to compare must have shape {:}".format(self.shape))

        # This create an empty sparse matrix (basically full of zeros)
        and_result = self.__class__(self.shape, dtype=bool)

        # Iterate over non-zero elements
        # This also works for any explicitly stored zero
        for e_i, e in enumerate(self._data.data):
            # Get indices of current element
            this_elem_row = self.nnz_indices[0][e_i]
            this_elem_col = self.nnz_indices[1][e_i]
            # Check if the 2nd array has an element in the same position
            y_same_bool = \
                (CDense(array.nnz_indices[0]) == this_elem_row).logical_and(
                    CDense(array.nnz_indices[1]) == this_elem_col)
            if y_same_bool.any():  # Found a corresponding element
                # Now extract the value to compare from second array
                same_position_val = int(
                    array._data.data[y_same_bool.tondarray()])
                # Compare element from self with the one from 2nd array
                if np.logical_and(e, same_position_val):
                    and_result[this_elem_row, this_elem_col] = True

        return and_result

    def logical_or(self, array):
        """Element-wise logical OR of array elements.

        Compare two arrays and returns a new array containing
        the element-wise logical OR.

        Parameters
        ----------
        array : CSparse or array_like
            The array like object holding the elements to compare
            current array with. Must have the same shape of first
            array.

        Returns
        -------
        out_and : CSparse or bool
            The element-wise logical OR between the two arrays.


        Examples
        --------
        >>> from secml.array.c_sparse import CSparse

        >>> CSparse([[-1,0],[2,0]]).logical_or(CSparse([[2,0],[2,-1]])).todense()
        CDense([[ True, False],
               [ True,  True]], dtype=bool)

        >>> CSparse([False]).logical_and(CSparse([False])).todense()
        CDense([[False]], dtype=bool)

        >>> array = CSparse([1,0,2,-1])
        >>> (array > 0).logical_or(array < 2).todense()
        CDense([[ True,  True,  True,  True]], dtype=bool)

        """
        if self.shape != array.shape:
            raise ValueError(
                "array to compare must have shape {:}".format(self.shape))

        # All non-zero elements will be replaced with True, otherwise False
        out = self.astype(bool)

        # We now need to set as True the elements corresponding
        # to non-zeros in the 2nd array

        # Be sure there are only non-zeros in 2nd array
        array.eliminate_zeros()

        # Set as True any non-zero element of 2nd array
        out[array.nnz_indices] = True

        return out

    def logical_not(self):
        """Element-wise logical NOT of array elements."""
        # Be sure there are only non-zeros in array
        self.eliminate_zeros()
        # Create an array full of Trues (VERY expensive!)
        new_not = self.__class__(CDense.ones(self.shape)).astype(bool)
        # All old nonzeros should be zeros!
        new_not[self.nnz_indices] = False
        # Eliminate newly created zeros from internal csr_matrix structures
        new_not.eliminate_zeros()

        return new_not

    def maximum(self, array):
        """Element-wise maximum."""
        return self.__class__(
            self._data.maximum(self._buffer_to_builtin(array)))

    def minimum(self, array):
        """Element-wise minimum."""
        return self.__class__(
            self._data.minimum(self._buffer_to_builtin(array)))

    # ------ #
    # SEARCH #
    # ------ #

    def find(self, condition):
        """Indices of current array with True condition."""
        # size instead of shape as we just need one condition for each element
        if condition.size != self.size:
            raise ValueError("condition size must be {:}".format(self.size))
        # scs.find returns row indices, column indices, and nonzero data
        # we are interested only in row/column indices
        return list(map(list, scs.find(condition.tocsr())))[:2]

    def binary_search(self, value):
        raise NotImplementedError(
            "`binary_search` is not implemented for sparse arrays!")

    # ------------- #
    # DATA ANALYSIS #
    # ------------- #

    def get_nnz(self, axis=None):
        """Counts the number of non-zero values in the array.

        Parameters
        ----------
        axis : bool or None, optional
            Axis or tuple of axes along which to count non-zeros.
            Default is None, meaning that non-zeros will be counted
            along a flattened version of the array.

        Returns
        -------
        count : CDense or int
            Number of non-zero values in the array along a given axis.
            Otherwise, the total number of non-zero values in the
            array is returned.

        """
        # Result is dense (one element for each row/column)
        res = self.tocsr().getnnz(axis=axis)
        return CDense(res) if axis is not None else res

    def unique(self, return_index=False,
               return_inverse=False, return_counts=False):
        """Return unique array elements in dense format."""
        # Let's compute the number of zeros (will be used multiple times)
        n_zeros = self.size - self.nnz
        unique_items = [0] if n_zeros > 0 else []  # We have at least a zero?
        # Appending nonzero elements
        out = np.unique(self._data.data,
                        return_index=return_index,
                        return_inverse=return_inverse,
                        return_counts=return_counts)
        if not any([return_index, return_inverse, return_counts]):
            # Return unique elements with correct dtype
            return CDense(unique_items + out.tolist()).astype(self.dtype)
        else:  # np.unique returned a tuple
            unique_items = CDense(
                unique_items + out[0].tolist()).astype(self.dtype)

        # If any extra parameter has been specified, output will be a tuple
        outputs = [unique_items]

        if return_index is True:

            # Indices will be extracted from flattened array
            flat_a = self.ravel()

            # csr_matrix indices must be sorted to extract unique indices
            if not bool(flat_a._data.has_sorted_indices):
                flat_a._data.sort_indices()

            # Let's get the index of the first zero...
            unique_index = CDense(dtype=int)
            if n_zeros > 0:  # ... if any!
                for i in range(flat_a.size):
                    # If a element is missing for indices[1]
                    # (nz column indices), means there is a zero there!
                    if i + 1 > len(flat_a.nnz_indices[1]) or \
                            flat_a.nnz_indices[1][i] != i:
                        unique_index = CDense([i])
                        break

            # Let's get the indices of the nz elements (columns indices)
            unique_index = unique_index.append(
                CDense(flat_a.nnz_indices[1], dtype=int)[CDense(out[1])])
            # Add result to the list of returned items
            outputs.append(unique_index)

        if return_inverse is True:
            raise NotImplementedError(
                "`return_inverse` is currently not supported")

        if return_counts is True:
            # Let's check the number of extra parameters (to parse out)
            num_params = sum([return_index, return_inverse, return_counts])

            # Let's check the number of zeros
            counts_zeros = [n_zeros] if n_zeros > 0 else []

            # size of the out tuple depends on the number of extra params
            unique_counts = CDense(
                counts_zeros + out[min(3, num_params)].tolist(), dtype=int)
            # Add result to the list of returned items
            outputs.append(unique_counts)

        return tuple(outputs)

    def bincount(self):
        """Count the number of occurrences of each value in array of non-negative ints."""
        n_zeros = self.size - self.nnz
        nnz_bincount = np.bincount(self._data.data)
        # The number of zeros must be replaced (no zeros in nnz_data)
        nnz_bincount[0] = n_zeros
        return CDense(nnz_bincount)

    def norm(self, order=None):
        """Return the matrix norm of store data."""
        if is_int(order) and order < 0:
            # Scipy does not supports negative norms along axis
            raise NotImplementedError

        if self.size == 0:
            # Special handle as few norms raise error for empty arrays
            if order == 'fro':
                raise ValueError("Invalid norm order {:}.".format(order))
            return self.__class__([0.0])

        return CDense(norm(self.tocsr(), ord=order, axis=1)).astype(float)

    def norm_2d(self, order=None, axis=None, keepdims=True):
        """Return the matrix norm of store data."""
        if axis is not None and (is_int(order) and order < 0):
            # Scipy does not supports negative norms along axis
            raise NotImplementedError

        if axis is not None and order == 'fro':
            # 'fro' is a matrix norm
            raise ValueError("Invalid norm order {:}.".format(order))

        if self.size == 0:
            # Special handle as few norms raise error for empty arrays
            if axis is None and order in (2, -2):
                # Return an error consistent with scipy
                raise NotImplementedError
            if axis is None and order not in (
                    None, 'fro', inf, -inf, 1, -1):
                raise ValueError("Invalid norm order {:}.".format(order))
            return self.__class__([0.0])

        out = CDense(norm(self.tocsr(), ord=order, axis=axis)).astype(float)

        if axis is not None or keepdims is True:
            return out.atleast_2d().T if axis == 1 else out.atleast_2d()
        else:
            return out  # out is already a vector, so nothing to do

    def sum(self, axis=None, keepdims=True):
        """Sum of array elements over a given axis."""
        if self.size == 0:
            out_sum = CDense([[0.0]])
        else:
            out_sum = CDense(self._data.sum(axis))
        return \
            out_sum.ravel() if axis is None or keepdims is False else out_sum

    def cumsum(self, axis=None, dtype=None):
        """Return the cumulative sum of the array elements."""
        raise NotImplementedError

    def prod(self, axis=None, dtype=None, keepdims=True):
        """Return the product of array elements over a given axis."""
        if dtype is None:
            if self.dtype == bool:  # if array is bool, out is integer
                dtype = np.int_
            else:  # out dtype is equal to array dtype
                dtype = self.dtype
        if self.size == 0:
            out = self.__class__([[1.0]], dtype=dtype)
        else:
            if axis is None:  # Global product
                if self.size == self.nnz:
                    return self.__class__(self._data.data.prod(), dtype=dtype)
                else:  # If any element is zero, product is zero
                    return self.__class__(0.0, dtype=dtype)
            elif axis == 0:
                out = CSparse((1, self.shape[1]), dtype=dtype)
                c_bincount = CDense(self.nnz_indices[1]).bincount()
                for e_idx, e in enumerate(c_bincount == self.shape[0]):
                    if bool(e) is True:
                        out[0, e_idx] = self[:, e_idx].todense().prod()
            elif axis == 1 or axis == -1:
                out = CSparse((self.shape[0], 1), dtype=dtype)
                c_bincount = CDense(self.nnz_indices[0]).bincount()
                for e_idx, e in enumerate(c_bincount == self.shape[1]):
                    if bool(e) is True:
                        out[e_idx, 0] = self[e_idx, :].todense().prod()
            else:
                raise ValueError("axis {:} is not valid".format(axis))

        return out.ravel() if axis is None or keepdims is False else out

    def all(self, axis=None, keepdims=True):
        """Return True if all array elements are boolean True."""
        if axis is not None or keepdims is not True:
            raise NotImplementedError(
                "`axis` and `keepdims` are currently not supported")

        return bool(self.size == self.nnz and self._data.data.all())

    def any(self, axis=None, keepdims=True):
        """Return True if any array element is boolean True."""
        if axis is not None or keepdims is not True:
            raise NotImplementedError(
                "`axis` and `keepdims` are currently not supported")

        return bool(self._data.data.any())

    def max(self, axis=None, keepdims=True):
        """Max of array elements over a given axis."""
        out_max = self.__class__(self._data.max(axis=axis))
        return \
            out_max.ravel() if axis is None or keepdims is False else out_max

    def min(self, axis=None, keepdims=True):
        """Min of array elements over a given axis."""
        out_min = self.__class__(self._data.min(axis=axis))
        return \
            out_min.ravel() if axis is None or keepdims is False else out_min

    def argmax(self, axis=None):
        """Indices of the maximum values along an axis.

        Parameters
        ----------
        axis : int, None, optional
            If None (default), array is flattened before computing
            index, otherwise the specified axis is used.

        Returns
        -------
        index : int, CDense
            Scalar with index of the maximum value for flattened array or
            CDense with indices along the given axis.

        Notes
        -----
        In case of multiple occurrences of the maximum values, the
        indices corresponding to the first occurrence are returned.

        Examples
        --------
        >>> from secml.array.c_sparse import CSparse

        >>> CSparse([-1, 0, 3]).argmax()
        CDense([2])

        >>> CSparse([[-1, 0],[4, 3]]).argmax(axis=0)  # We return the index of minimum for each row
        CDense([[1, 1]])

        >>> CSparse([[-1, 0],[4, 3]]).argmax(axis=1)  # We return the index of maximum for each column
        CDense([[1],
               [0]])

        """
        if self.size == 0:
            raise ValueError("attempt to get argmin of an empty sequence")

        # Preparing data
        if axis is None or axis == 1 or axis == -1:  # max for row
            array = self.ravel() if axis is None else self
            axis_elem_num = array.shape[0]
            this_indices = CDense(array.nnz_indices[0])
            other_axis_indices = CDense(array.nnz_indices[1])
        elif axis == 0:  # max for column
            array = self
            axis_elem_num = array.shape[1]
            this_indices = CDense(array.nnz_indices[1])
            other_axis_indices = CDense(array.nnz_indices[0])
        else:
            raise ValueError("{:} is not a valid axis.")

        index_matrix = CDense.zeros(axis_elem_num, dtype=array.dtype)

        for i in range(axis_elem_num):

            # search maximum between non zero element for current row/column
            i_indices = this_indices.find(this_indices == i)[1]

            if len(i_indices) != 0:
                # there is at least one element different from zero
                current_elem = array._data.data[i_indices]
                elem_max_idx = current_elem.argmax()
                nnz_max = current_elem[elem_max_idx]
                nnz_max_idx = other_axis_indices[i_indices][elem_max_idx]
            else:
                nnz_max = 0
                nnz_max_idx = 0

            # if max found is below zero...
            if nnz_max < 0:

                use_axis = 1 if axis is None or axis == 1 or axis == -1 else 0

                # ...at least a zero in current row/column, zero is the max
                if len(i_indices) < array.shape[use_axis]:

                    if use_axis == 1:  # order for row
                        all_i_element = array[i, :].todense()
                    elif use_axis == 0:  # order for column
                        all_i_element = array.T[i, :].todense()
                    else:
                        raise ValueError("{:} is not a valid axis.")

                    nnz_max_idx = all_i_element.find(all_i_element == 0)[1][0]

            index_matrix[0, i] = nnz_max_idx

        return index_matrix.ravel()[0, 0] if axis is None else \
            [index_matrix.atleast_2d() if axis == 0 else
             index_matrix.atleast_2d().T][0]

    def argmin(self, axis=None):
        """Indices of the minimum values along an axis.

        Parameters
        ----------
        axis : int, None, optional
            If None (default), array is flattened before computing
            index, otherwise the specified axis is used.

        Returns
        -------
        index : int, CDense
            Scalar with index of the minimum value for flattened array or
            CDense with indices along the given axis.

        Notes
        -----
        In case of multiple occurrences of the minimum values, the
        indices corresponding to the first occurrence are returned.

        Examples
        --------
        >>> from secml.array.c_sparse import CSparse

        >>> CSparse([-1, 0, 3]).argmin()
        CDense([0])

        >>> CSparse([[-1, 0],[4, 3]]).argmin(axis=0)  # We return the index of minimum for each row
        CDense([[0, 0]])

        >>> CSparse([[-1, 0],[4, 3]]).argmin(axis=1)  # We return the index of maximum for each column
        CDense([[0],
               [1]])

        """
        if self.size == 0:
            raise ValueError("attempt to get argmin of an empty sequence")

        # Preparing data
        if axis is None or axis == 1 or axis == -1:
            array = self.ravel() if axis is None else self
            axis_elem_num = array.shape[0]  # min for row
            this_indices = CDense(array.nnz_indices[0])
            other_axis_indices = CDense(array.nnz_indices[1])
        elif axis == 0:
            array = self
            axis_elem_num = array.shape[1]  # min for column
            this_indices = CDense(array.nnz_indices[1])
            other_axis_indices = CDense(array.nnz_indices[0])
        else:
            raise ValueError("{:} is not a valid axis.")

        index_matrix = CDense.zeros(axis_elem_num, dtype=array.dtype)

        for i in range(axis_elem_num):

            # search minimum between non zero element for current row/column
            i_indices = this_indices.find(this_indices == i)[1]

            if len(i_indices) != 0:
                # there is at least one element different from zero
                current_elem = array._data.data[i_indices]
                elem_min_idx = current_elem.argmin()
                nnz_min = current_elem[elem_min_idx]
                nnz_min_idx = other_axis_indices[0, i_indices][0, elem_min_idx]
            else:
                nnz_min = 0
                nnz_min_idx = 0

            # if min found is greater than zero...
            if nnz_min > 0:

                use_axis = 1 if axis is None or axis == 1 or axis == -1 else 0

                # ...at least a zero in current row/column, zero is the min
                if len(i_indices) < array.shape[use_axis]:

                    if use_axis == 1:  # order for row
                        all_i_element = array[i, :].todense()
                    elif use_axis == 0:  # order for column
                        all_i_element = array.T[i, :].todense()
                    else:
                        raise ValueError("{:} is not a valid axis.")

                    nnz_min_idx = all_i_element.find(all_i_element == 0)[1][0]

            index_matrix[0, i] = nnz_min_idx

        return index_matrix.ravel()[0, 0] if axis is None else \
            [index_matrix.atleast_2d() if axis == 0 else
             index_matrix.atleast_2d().T][0]

    def nanmax(self, axis=None, keepdims=True):
        raise NotImplementedError

    def nanmin(self, axis=None, keepdims=True):
        raise NotImplementedError

    def nanargmax(self, axis=None):
        raise NotImplementedError

    def nanargmin(self, axis=None):
        raise NotImplementedError

    def mean(self, axis=None, dtype=None, keepdims=True):
        """Mean of array elements over a given axis."""
        out_mean = CDense(self._data.mean(axis=axis, dtype=dtype))
        return \
            out_mean.ravel() if axis is None or keepdims is False else out_mean

    def median(self, axis=None, keepdims=True):
        """Median of array elements over a given axis."""
        raise NotImplementedError

    def std(self, axis=None, ddof=0, keepdims=True):
        """Standard deviation of matrix over the given axis."""
        array_mean = self.mean(axis=axis).atleast_2d()

        centered_array = self - array_mean.repmat(
            [1 if array_mean.shape[0] == self.shape[0] else self.shape[0]][0],
            [1 if array_mean.shape[1] == self.shape[1] else self.shape[1]][0])
        # n is array size for axis == None or
        # the number of rows/columns of specified axis
        n = self.size if axis is None else self.shape[axis]
        variance = (1.0 / (n - ddof)) * (centered_array ** 2)

        return CDense(variance.sum(axis=axis, keepdims=keepdims).sqrt())

    def sha1(self):
        """Calculate the sha1 hexadecimal hash of array.

        Returns
        -------
        hash : str
            Hexadecimal hash of array.

        """
        import hashlib
        x = self.tocsr()

        h = hashlib.new('sha1')

        # Hash by taking into account shape and sparse matrix internals
        h.update(bytes(x.shape))
        # The returned sha1 could be different for same data
        # but different memory order. Use C order to be consistent
        h.update(np.ascontiguousarray(x.indices))
        h.update(np.ascontiguousarray(x.indptr))
        h.update(np.ascontiguousarray(x.data))

        return h.hexdigest()

    def is_inf(self):
        """Test element-wise for positive or negative infinity."""
        # Get the indices of array where inf values are
        return _expand_nnz_bool(self, self.nnz_data.is_inf())

    def is_posinf(self):
        """Test element-wise for positive infinity."""
        # Get the indices of array where +inf values are
        return _expand_nnz_bool(self, self.nnz_data.is_posinf())

    def is_neginf(self):
        """Test element-wise for negative infinity."""
        # Get the indices of array where -inf values are
        return _expand_nnz_bool(self, self.nnz_data.is_neginf())

    def is_nan(self):
        """Test element-wise for Not a Number (NaN)."""
        # Get the indices of array where nan values are
        return _expand_nnz_bool(self, self.nnz_data.is_nan())

    # ----------------- #
    # MATH ELEMENT-WISE #
    # ----------------- #

    def sqrt(self):
        """Return the element-wise square root of array."""
        return self.__class__(self._data.sqrt())

    def sin(self):
        """Trigonometric sine, element-wise."""
        return self.__class__(self.tocsr().sin())

    def cos(self):
        """Trigonometric cosine, element-wise."""
        raise NotImplementedError("`cos` is not available for sparse arrays!")

    def exp(self):
        """Exponential, element-wise."""
        raise NotImplementedError("`exp` is not available for sparse arrays!")

    def log(self):
        """Natural logarithm, element-wise."""
        raise NotImplementedError("`exp` is not available for sparse arrays!")

    def log10(self):
        """Base 10 logarithm, element-wise."""
        raise NotImplementedError(
            "`log10` is not available for sparse arrays!")

    def pow(self, exp):
        """Array elements raised to powers from input exponent, element-wise.

        Equivalent to standard ``**`` operator.

        Parameters
        ----------
        exp : scalar
            Exponent of power, single scalar.

        Returns
        -------
        pow_array : CSparse
            New array with the power of current data using
            input exponents.

        """
        return self.__pow__(exp)

    def normpdf(self, mu=0.0, sigma=1.0):
        """Return normal distribution function."""
        raise NotImplementedError(
            "`normpdf` is not available for sparse arrays!")

    # ----- #
    # MIXED #
    # ----- #

    def sign(self):
        """Return the element-wise sign of array."""
        return self.__class__(self._data.sign())

    def diag(self, k=0):
        """Extract a diagonal or construct a diagonal array."""
        if self.shape[0] == 1:
            return self.__class__(scs.diags(
                self.tondarray(), offsets=[k], format='csr', dtype=self.dtype))
        else:
            return CDense(self.tocsr().diagonal(k=k))

    def dot(self, array):
        # Only matrix multiplication is supported for sparse arrays
        if len(array.shape) == 1:  # We work with 2D arrays
            array = array.atleast_2d()
        return self.__class__(self._data.dot(self._buffer_to_builtin(array)))

    def interp(self, x_data, y_data, return_left=None, return_right=None):
        """One-dimensional linear interpolation."""
        raise NotImplementedError(
            "`interp` is not available for sparse arrays!")

    def inv(self):
        """Compute the (multiplicative) inverse of a square matrix."""
        return self.__class__(inv(self._data))

    def pinv(self, rcond=1e-15):
        """Compute the (Moore-Penrose) pseudo-inverse of a matrix."""
        raise NotImplementedError

    # -------------------------------- #
    # # # # # # CLASSMETHODS # # # # # #
    # ---------------------------------#

    @classmethod
    def empty(cls, shape, dtype=float):
        """Return a new array of given shape and type, without filling it."""
        return cls(scs.csr_matrix(shape, dtype=dtype))

    @classmethod
    def zeros(cls, shape, dtype=float):
        """Return a new array of given shape and type, without filling it."""
        return cls(scs.csr_matrix(shape, dtype=dtype))

    @classmethod
    def ones(cls, shape, dtype=float):
        """Return a new array of given shape and type, filled with ones."""
        raise NotImplementedError

    @classmethod
    def eye(cls, n_rows, n_cols=None, k=0, dtype=float):
        """Return an array of desired dimension with ones on the diagonal and zeros elsewhere.
        See scipy.sparse.eye for more informations.

        Parameters
        ----------
        n_rows : number of rows for output array, integer.
        n_cols : number of columns in the output. If None, defaults to n_rows.
        k : index of the diagonal. 0 (the default) refers to the main diagonal,
            a positive value refers to an upper diagonal, and a negative value to a lower diagonal.
        dtype : datatype of array data.

        Returns
        -------
        Sparse array of desired shape with ones on the diagonal and zeros elsewhere.

        Examples
        --------
        >>> from secml.array.c_sparse import CSparse
        >>> array = CSparse.eye(2)
        >>> print(array)  # doctest: +SKIP
        (0, 0)	1.0
        (1, 1)	1.0
        >>> print(array.shape)
        (2, 2)

        >>> array = CSparse.eye(2, k=1, dtype=int)
        >>> print(array)  # doctest: +SKIP
        (0, 1)	1
        >>> print(array.shape)
        (2, 2)

        """
        return cls(scs.eye(n_rows, n_cols, k=k, dtype=dtype, format='csr'))

    @classmethod
    def rand(cls, shape, random_state=None, density=0.01):
        """Wrapper for scipy.sparse.rand.

        Creates a random sparse array of [0, 1] floats
        with input density and shape.
        Density equal to one means a dense matrix,
        density of 0 means a matrix with no non-zero items.

        """
        n_rows, n_cols = shape  # Unpacking the shape
        return cls(scs.rand(n_rows, n_cols, density=density, format='csr'))

    @classmethod
    def randn(cls, shape, random_state=None):
        raise NotImplementedError

    @classmethod
    def randuniform(cls, low=0.0, high=1.0, shape=None, random_state=None):
        """Return random samples from low (inclusive) to high (exclusive)."""
        raise NotImplementedError

    @classmethod
    def randint(cls, low, high=None, shape=None, random_state=None):
        """Return random integers from low (inclusive) to high (exclusive)."""
        raise NotImplementedError

    @classmethod
    def randsample(cls, a, shape=None, replace=False, random_state=None):
        """Generates a random sample from a given array."""
        raise NotImplementedError

    @classmethod
    def linspace(cls, start, stop, num=50, endpoint=True):
        """Return evenly spaced numbers over a specified interval."""
        raise NotImplementedError

    @classmethod
    def arange(cls, start=None, stop=None, step=1, dtype=None):
        """Return evenly spaced values within a given interval."""
        raise NotImplementedError

    @classmethod
    def concatenate(cls, array1, array2, axis=1):
        """Concatenate a sequence of arrays along the given axis."""
        if not isinstance(array1, cls) or not isinstance(array2, cls):
            raise TypeError(
                "both arrays to concatenate must be {:}".format(cls))

        if axis is not None:
            if array1.shape[abs(axis - 1)] != array2.shape[abs(axis - 1)]:
                raise ValueError("all the input array dimensions except for "
                                 "the concatenation axis must match exactly.")
        else:  # axis is None, both arrays should be ravelled
            array1 = array1.ravel()
            array2 = array2.ravel()
            axis = 1  # Simulate an horizontal concatenation

        if axis == 1:  # horizontal concatenation
            array1 = array1.T
            array2 = array2.T

        # Use vertical concatenation in all cases
        data = np.append(array1._data.data, array2._data.data)
        indices = np.append(array1._data.indices, array2._data.indices)
        indptr = np.append(array1._data.indptr,
                           array2._data.indptr[1:] + array1._data.indptr[-1])
        new_array = cls(
            (data, indices, indptr),
            shape=(array1.shape[0] + array2.shape[0], array1.shape[1]))

        return new_array.T if axis == 1 else new_array

    @classmethod
    def comblist(cls, list_of_list, dtype=float):
        """Return the norm of store data."""
        raise NotImplementedError

    @classmethod
    def meshgrid(cls, xi, indexing='xy'):
        """Return coordinate matrices from coordinate vectors."""
        raise NotImplementedError<|MERGE_RESOLUTION|>--- conflicted
+++ resolved
@@ -671,10 +671,7 @@
                 raise NotImplementedError(
                     "using zero or a boolean False as power is not supported "
                     "for sparse arrays. Convert to dense if needed.")
-<<<<<<< HEAD
-=======
             # indices/indptr must passed as copies (pow creates new data)
->>>>>>> c418df0f
             return self.__class__((pow(self._data.data, power),
                                    self._data.indices, self._data.indptr),
                                   shape=self.shape, copy=True)
