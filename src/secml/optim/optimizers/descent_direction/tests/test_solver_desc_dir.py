--- conflicted
+++ resolved
@@ -12,44 +12,28 @@
         opt_params = {'eta': 1e-6, 'eta_min': 1e-4, 'eps': 1e-12}
 
         self._test_minimize(
-<<<<<<< HEAD
-            CSolverDescDir, '3h-camel', opt_params=opt_params)
-=======
             COptimizerGradBLS, '3h-camel', opt_params=opt_params)
->>>>>>> a79d39ed
 
     def test_minimize_beale(self):
         """Test for COptimizer.minimize() method on beale fun."""
         opt_params = {'eta': 1e-6, 'eta_min': 1e-4, 'eps': 1e-12}
 
         self._test_minimize(
-<<<<<<< HEAD
-            CSolverDescDir, 'beale', opt_params=opt_params)
-=======
             COptimizerGradBLS, 'beale', opt_params=opt_params)
->>>>>>> a79d39ed
 
     def test_minimize_mc_cormick(self):
         """Test for COptimizer.minimize() method on mc-cormick fun."""
         opt_params = {'eta': 1e-6, 'eta_min': 1e-4, 'eps': 1e-12}
 
         self._test_minimize(
-<<<<<<< HEAD
-            CSolverDescDir, 'mc-cormick', opt_params=opt_params)
-=======
             COptimizerGradBLS, 'mc-cormick', opt_params=opt_params)
->>>>>>> a79d39ed
 
     def test_minimize_rosenbrock(self):
         """Test for COptimizer.minimize() method on rosenbrock fun."""
         opt_params = {'eta': 1e-6, 'eta_min': 1e-6, 'eps': 1e-12}
 
         self._test_minimize(
-<<<<<<< HEAD
-            CSolverDescDir, 'rosenbrock', opt_params=opt_params)
-=======
             COptimizerGradBLS, 'rosenbrock', opt_params=opt_params)
->>>>>>> a79d39ed
 
     # TODO: IMPROVE THIS TEST (DATA IS NOT SPARSE)
     def test_minimize_discrete(self):
