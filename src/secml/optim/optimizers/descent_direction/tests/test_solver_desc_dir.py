from secml.optim.optimizers.tests import COptimizerTestCases

from secml.optim.optimizers import COptimizerGradBLS
from secml.optim.constraints import CConstraintBox


class TestOptimizerDescDir(COptimizerTestCases):
    """Unittests for COptimizerDescDir."""

    def test_minimize_3h_camel(self):
        """Test for COptimizer.minimize() method on 3h-camel fun."""
        opt_params = {'eta': 1e-6, 'eta_min': 1e-4, 'eps': 1e-12}

        self._test_minimize(
            COptimizerGradBLS, '3h-camel', opt_params=opt_params)

<<<<<<< HEAD
    # FIXME: DOES NOT REACH THE GLOBAL MIN (PARAMS PROBLEM?)
    # def test_minimize_beale(self):
    #     """Test for COptimizer.minimize() method on beale fun."""
    #     opt_params = {'eta': 1e-6, 'eta_min': 1e-4, 'eps': 1e-12}
    #
    #     self._test_minimize(
    #         COptimizerGradBLS, 'beale', opt_params=opt_params)

    # FIXME: DOES NOT REACH THE GLOBAL MIN (PARAMS PROBLEM?)
    # def test_minimize_mc_cormick(self):
    #     """Test for COptimizer.minimize() method on mc-cormick fun."""
    #     opt_params = {'eta': 1e-6, 'eta_min': 1e-4, 'eps': 1e-12}
    #
    #     self._test_minimize(
    #         COptimizerGradBLS, 'mc-cormick', opt_params=opt_params)

    # FIXME: DOES NOT REACH THE GLOBAL MIN (PARAMS PROBLEM?)
    # def test_minimize_rosenbrock(self):
    #     """Test for COptimizer.minimize() method on rosenbrock fun."""
    #     opt_params = {'eta': 1e-6, 'eta_min': 1e-4, 'eps': 1e-12}
    #
    #     self._test_minimize(
    #         COptimizerGradBLS, 'rosenbrock', opt_params=opt_params)
=======
    def test_minimize_beale(self):
        """Test for COptimizer.minimize() method on beale fun."""
        opt_params = {'eta': 1e-6, 'eta_min': 1e-4, 'eps': 1e-12}

        self._test_minimize(
            CSolverDescDir, 'beale', opt_params=opt_params)

    def test_minimize_mc_cormick(self):
        """Test for COptimizer.minimize() method on mc-cormick fun."""
        opt_params = {'eta': 1e-6, 'eta_min': 1e-4, 'eps': 1e-12}

        self._test_minimize(
            CSolverDescDir, 'mc-cormick', opt_params=opt_params)

    def test_minimize_rosenbrock(self):
        """Test for COptimizer.minimize() method on rosenbrock fun."""
        opt_params = {'eta': 1e-6, 'eta_min': 1e-6, 'eps': 1e-12}

        self._test_minimize(
            CSolverDescDir, 'rosenbrock', opt_params=opt_params)
>>>>>>> 78f87752

    # TODO: IMPROVE THIS TEST (DATA IS NOT SPARSE)
    def test_minimize_discrete(self):
        """Test for COptimizer.minimize() method in discrete space."""
        opt_params = {'eta': 1, 'eta_min': 1, 'eps': 1,
                      'discrete': True}

        self._test_minimize(COptimizerGradBLS, 'quadratic',
                            opt_params=opt_params, label='discrete')

        # Testing bounds
        opt_params = {'eta': 1, 'eta_min': 1, 'eps': 1,
                      'discrete': True,
                      'bounds': CConstraintBox(lb=-2, ub=3)}

        self._test_minimize(COptimizerGradBLS, 'quadratic',
                            opt_params=opt_params, label='discrete-bounded')


if __name__ == '__main__':
    COptimizerTestCases.main()
<|MERGE_RESOLUTION|>--- conflicted
+++ resolved
@@ -14,52 +14,26 @@
         self._test_minimize(
             COptimizerGradBLS, '3h-camel', opt_params=opt_params)
 
-<<<<<<< HEAD
-    # FIXME: DOES NOT REACH THE GLOBAL MIN (PARAMS PROBLEM?)
-    # def test_minimize_beale(self):
-    #     """Test for COptimizer.minimize() method on beale fun."""
-    #     opt_params = {'eta': 1e-6, 'eta_min': 1e-4, 'eps': 1e-12}
-    #
-    #     self._test_minimize(
-    #         COptimizerGradBLS, 'beale', opt_params=opt_params)
-
-    # FIXME: DOES NOT REACH THE GLOBAL MIN (PARAMS PROBLEM?)
-    # def test_minimize_mc_cormick(self):
-    #     """Test for COptimizer.minimize() method on mc-cormick fun."""
-    #     opt_params = {'eta': 1e-6, 'eta_min': 1e-4, 'eps': 1e-12}
-    #
-    #     self._test_minimize(
-    #         COptimizerGradBLS, 'mc-cormick', opt_params=opt_params)
-
-    # FIXME: DOES NOT REACH THE GLOBAL MIN (PARAMS PROBLEM?)
-    # def test_minimize_rosenbrock(self):
-    #     """Test for COptimizer.minimize() method on rosenbrock fun."""
-    #     opt_params = {'eta': 1e-6, 'eta_min': 1e-4, 'eps': 1e-12}
-    #
-    #     self._test_minimize(
-    #         COptimizerGradBLS, 'rosenbrock', opt_params=opt_params)
-=======
     def test_minimize_beale(self):
         """Test for COptimizer.minimize() method on beale fun."""
         opt_params = {'eta': 1e-6, 'eta_min': 1e-4, 'eps': 1e-12}
 
         self._test_minimize(
-            CSolverDescDir, 'beale', opt_params=opt_params)
+            COptimizerGradBLS, 'beale', opt_params=opt_params)
 
     def test_minimize_mc_cormick(self):
         """Test for COptimizer.minimize() method on mc-cormick fun."""
         opt_params = {'eta': 1e-6, 'eta_min': 1e-4, 'eps': 1e-12}
 
         self._test_minimize(
-            CSolverDescDir, 'mc-cormick', opt_params=opt_params)
+            COptimizerGradBLS, 'mc-cormick', opt_params=opt_params)
 
     def test_minimize_rosenbrock(self):
         """Test for COptimizer.minimize() method on rosenbrock fun."""
         opt_params = {'eta': 1e-6, 'eta_min': 1e-6, 'eps': 1e-12}
 
         self._test_minimize(
-            CSolverDescDir, 'rosenbrock', opt_params=opt_params)
->>>>>>> 78f87752
+            COptimizerGradBLS, 'rosenbrock', opt_params=opt_params)
 
     # TODO: IMPROVE THIS TEST (DATA IS NOT SPARSE)
     def test_minimize_discrete(self):
