<<<<<<< HEAD
"""
Created on 27/apr/2015
This class implements tests for the CConstraintBox

@author: Davide Maiorca
@author: Battista Biggio

"""
import unittest
=======
>>>>>>> ee600bdc
from secml.utils import CUnitTest
from test_c_constraint import CConstraintTestCases

from secml.optim.constraints import CConstraintBox
<<<<<<< HEAD
from secml.figure import CFigure
from secml.utils import fm


class TestCConstraintBox(CUnitTest):
    """Unit test for CConstraintBox."""

    def setUp(self):
        """Sets up the test."""
        self.logger.info("Generating training set... ")
        self.filename = 'test_c_constraint_box.pdf'
        loader = CDataLoader.create('blobs')
        self.dataset = loader.load()
        self.lb = [-1, -0.5]
        self.ub = [1, 2]
        self.constraint = CConstraintBox(lb=self.lb, ub=self.ub)

    def test_instantiation(self):
        """Test constraint instantiation."""
        self.logger.info("Testing CConstraintBox instantiation method")
        self.assertEqual(
            CConstraint.create('box', self.lb, self.ub).__class__.__name__,
            self.constraint.__class__.__name__)

    def test_projection(self):
        """Test projection onto feasible box."""
        self.logger.info("Testing projection on box")
        x = CArray(self.lb) - 1.0
        self.assertTrue(self.constraint.is_violated(x))
        x1 = self.constraint.projection(x)
        self.assertFalse(self.constraint.is_violated(x1))

    def test_sparse(self):
        """Test using sparse arrays."""
        x = CArray(self.lb) - 1.0
        x = x.tosparse()
        self.assertTrue(self.constraint.is_violated(x))

        # try when lb and ub are scalars, and x is all zeros.
        box = CConstraintBox(lb=-1, ub=1)
        x = CArray([0, 0])
        x = x.tosparse()
        self.assertFalse(box.is_violated(x))

    def test_box_plot(self):
        grid_limits = [(-3, 3), (-3, 3)]
        fig = CFigure(height=6, width=6)
        fig.switch_sptype(sp_type='function')
        fig.sp.plot_fobj(func=self.constraint.constraint,
                         grid_limits=grid_limits)
        fig.sp.plot_fobj(func=self.constraint.constraint,
                         plot_background=False,
                         n_grid_points=50,
                         grid_limits=grid_limits,
                         levels=[0])
        fig.savefig(fm.join(fm.abspath(__file__), self.filename),
                    file_format='pdf')
=======
from secml.core.constants import inf

class TestConstraintBox(CConstraintTestCases.TestCConstraint):
    """Test the L-inf distance constraint."""

    def _constr_creation(self):
        lb = -1
        ub = 1
        self._constr = CConstraintBox(lb=lb, ub=ub)

    def _set_constr_name(self):
        self._constr_name = 'L-inf'
>>>>>>> ee600bdc

    def _set_norm_order(self):
        """
        Set the distance on which the constrain is computed
        """
        self._norm_order = inf

if __name__ == '__main__':
    CUnitTest.main()<|MERGE_RESOLUTION|>--- conflicted
+++ resolved
@@ -1,78 +1,7 @@
-<<<<<<< HEAD
-"""
-Created on 27/apr/2015
-This class implements tests for the CConstraintBox
-
-@author: Davide Maiorca
-@author: Battista Biggio
-
-"""
-import unittest
-=======
->>>>>>> ee600bdc
 from secml.utils import CUnitTest
 from test_c_constraint import CConstraintTestCases
 
 from secml.optim.constraints import CConstraintBox
-<<<<<<< HEAD
-from secml.figure import CFigure
-from secml.utils import fm
-
-
-class TestCConstraintBox(CUnitTest):
-    """Unit test for CConstraintBox."""
-
-    def setUp(self):
-        """Sets up the test."""
-        self.logger.info("Generating training set... ")
-        self.filename = 'test_c_constraint_box.pdf'
-        loader = CDataLoader.create('blobs')
-        self.dataset = loader.load()
-        self.lb = [-1, -0.5]
-        self.ub = [1, 2]
-        self.constraint = CConstraintBox(lb=self.lb, ub=self.ub)
-
-    def test_instantiation(self):
-        """Test constraint instantiation."""
-        self.logger.info("Testing CConstraintBox instantiation method")
-        self.assertEqual(
-            CConstraint.create('box', self.lb, self.ub).__class__.__name__,
-            self.constraint.__class__.__name__)
-
-    def test_projection(self):
-        """Test projection onto feasible box."""
-        self.logger.info("Testing projection on box")
-        x = CArray(self.lb) - 1.0
-        self.assertTrue(self.constraint.is_violated(x))
-        x1 = self.constraint.projection(x)
-        self.assertFalse(self.constraint.is_violated(x1))
-
-    def test_sparse(self):
-        """Test using sparse arrays."""
-        x = CArray(self.lb) - 1.0
-        x = x.tosparse()
-        self.assertTrue(self.constraint.is_violated(x))
-
-        # try when lb and ub are scalars, and x is all zeros.
-        box = CConstraintBox(lb=-1, ub=1)
-        x = CArray([0, 0])
-        x = x.tosparse()
-        self.assertFalse(box.is_violated(x))
-
-    def test_box_plot(self):
-        grid_limits = [(-3, 3), (-3, 3)]
-        fig = CFigure(height=6, width=6)
-        fig.switch_sptype(sp_type='function')
-        fig.sp.plot_fobj(func=self.constraint.constraint,
-                         grid_limits=grid_limits)
-        fig.sp.plot_fobj(func=self.constraint.constraint,
-                         plot_background=False,
-                         n_grid_points=50,
-                         grid_limits=grid_limits,
-                         levels=[0])
-        fig.savefig(fm.join(fm.abspath(__file__), self.filename),
-                    file_format='pdf')
-=======
 from secml.core.constants import inf
 
 class TestConstraintBox(CConstraintTestCases.TestCConstraint):
@@ -85,7 +14,6 @@
 
     def _set_constr_name(self):
         self._constr_name = 'L-inf'
->>>>>>> ee600bdc
 
     def _set_norm_order(self):
         """
