--- conflicted
+++ resolved
@@ -12,12 +12,8 @@
 from secml.ml.classifiers import CClassifierLinear
 from secml.ml.classifiers.clf_utils import convert_binary_labels
 from secml.ml.kernel import CKernel
-<<<<<<< HEAD
-from secml.ml.classifiers.gradients import CClassifierGradientSVM
-=======
 from secml.ml.classifiers.gradients import CClassifierGradientSVMMixin
 from secml.ml.classifiers.loss import CLossHinge
->>>>>>> c418df0f
 from secml.utils.mixed_utils import check_is_fitted
 
 
@@ -94,11 +90,6 @@
         # DO NOT CLEAR
         self._k = None
 
-<<<<<<< HEAD
-        self._gradients = CClassifierGradientSVM()
-
-=======
->>>>>>> c418df0f
     def is_linear(self):
         """Return True if the classifier is linear."""
         if super(CClassifierSVM, self).is_linear() and self.is_kernel_linear():
@@ -128,13 +119,6 @@
             check_is_fitted(self, 'w')
         # Then check the attributes of CClassifier
         check_is_fitted(self, ['classes', 'n_features'])
-<<<<<<< HEAD
-
-    @property
-    def gradients(self):
-        return self._gradients
-=======
->>>>>>> c418df0f
 
     @property
     def C(self):
