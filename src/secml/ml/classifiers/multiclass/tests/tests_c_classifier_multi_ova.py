from secml.utils import CUnitTest

from sklearn.multiclass import OneVsRestClassifier
from sklearn.svm import SVC

from secml.array import CArray
from secml.data.loader import CDLRandom
from secml.ml.classifiers import CClassifierSVM
from secml.ml.classifiers.multiclass import CClassifierMulticlassOVA
from secml.ml.peval.metrics import CMetric
from secml.figure import CFigure


class TestCClassifierMultiOVA(CUnitTest):
    """Unittests for CClassifierMultiOVA."""

    def setUp(self):
        # generate synthetic data
        self.dataset = CDLRandom(n_classes=4, n_clusters_per_class=1).load()

    def test_predict_withsvm(self):

        svc = SVC(kernel='linear', class_weight='balanced')
        multiclass_sklearn = OneVsRestClassifier(svc)
        multiclass = CClassifierMulticlassOVA(classifier=CClassifierSVM,
                                              class_weight='balanced')
        multiclass.verbose = 2

        multiclass.fit(self.dataset, n_jobs=2)
        class_pred, score_pred = multiclass.predict(
            self.dataset.X, n_jobs=2, return_decision_function=True)

        self.logger.info("Predicted: \n{:}".format(class_pred))
        self.logger.info("Real: \n{:}".format(self.dataset.Y))

        acc = CMetric.create('accuracy').performance_score(
            self.dataset.Y, class_pred)
        self.logger.info("Accuracy: {:}".format(acc))

        multiclass_sklearn.fit(self.dataset.X.get_data(),
                               self.dataset.Y.tondarray())
        y_sklearn = multiclass_sklearn.predict(self.dataset.X.get_data())

        acc_sklearn = CMetric.create('accuracy').performance_score(
            self.dataset.Y, CArray(y_sklearn))
        self.logger.info("Accuracy Sklearn: {:}".format(acc_sklearn))

        self.assertLess(abs(acc - acc_sklearn), 0.01)

    def test_set(self):

        from secml.ml.kernel import CKernelRBF
        multiclass = CClassifierMulticlassOVA(classifier=CClassifierSVM,
                                              C=1, kernel=CKernelRBF())
        # Test set before training
        multiclass.set_params({'C': 100, 'kernel.gamma': 20})
        for clf in multiclass.binary_classifiers:
            self.assertEqual(clf.C, 100.0)
            self.assertEqual(clf.kernel.gamma, 20.0)

        # Restoring kernel
        multiclass.set('kernel', CKernelRBF(gamma=50))

        # Setting different parameter in single trained_classifiers
        multiclass.prepare(num_classes=4)
        different_c = (10, 20, 30, 40)
        multiclass.set('C', different_c)
        different_gamma = (50, 60, 70, 80)
        multiclass.set('kernel.gamma', different_gamma)

        # Fit multiclass classifier than test set after training
        multiclass.fit(self.dataset)

        for clf_idx, clf in enumerate(multiclass.binary_classifiers):
            self.assertEqual(clf.C, different_c[clf_idx])
            self.assertEqual(clf.kernel.gamma, different_gamma[clf_idx])

        # Test set after training
        multiclass.set_params({'C': 30, 'kernel.gamma': 200})
        for clf in multiclass.binary_classifiers:
            self.assertEqual(clf.C, 30.0)
            self.assertEqual(clf.kernel.gamma, 200.0)

        for clf in multiclass.binary_classifiers:
            self.assertEqual(clf.C, 30.0)
            self.assertEqual(clf.kernel.gamma, 200.0)

        # Setting parameter in single trained_classifiers
        multiclass.binary_classifiers[0].kernel.gamma = 300
        for i in xrange(1, multiclass.num_classifiers):
            self.assertNotEqual(
                multiclass.binary_classifiers[i].kernel.gamma, 300.0)

        # Setting different parameter in single trained_classifiers
        different_c = (100, 200, 300)

        # ValueError is raised as not enough binary classifiers are available
        with self.assertRaises(ValueError):
            multiclass.set('C', different_c)

        multiclass.prepare(num_classes=3)
        multiclass.set('C', different_c)
        for clf_idx, clf in enumerate(multiclass.binary_classifiers):
            self.assertEqual(clf.C, different_c[clf_idx])

    def test_apply_method(self):

        multiclass = CClassifierMulticlassOVA(classifier=CClassifierSVM,
                                              class_weight='balanced')
        multiclass.fit(self.dataset)
        multiclass.apply_method(CClassifierSVM.set, param_name='C',
                                param_value=150)

        for i in xrange(multiclass.num_classifiers):
            self.assertEqual(multiclass.binary_classifiers[i].C, 150)

    def test_normalization(self):
        """Test data normalization inside CClassifierMulticlassOVA."""
        from secml.ml.features.normalization import CNormalizerMinMax
        from secml.data import CDataset

        ds_norm_x = CNormalizerMinMax().fit_normalize(self.dataset.X)

        multi_nonorm = CClassifierMulticlassOVA(classifier=CClassifierSVM,
                                                class_weight='balanced')
        multi_nonorm.fit(CDataset(ds_norm_x, self.dataset.Y))
        pred_y_nonorm = multi_nonorm.predict(ds_norm_x)

        multi = CClassifierMulticlassOVA(classifier=CClassifierSVM,
                                         class_weight='balanced',
<<<<<<< HEAD
                                         preprocess='minmax')
        multi.train(self.dataset)
        pred_y = multi.classify(self.dataset.X)[0]
=======
                                         normalizer='minmax')
        multi.fit(self.dataset)
        pred_y = multi.predict(self.dataset.X)
>>>>>>> a7fd9059

        self.logger.info(
            "Predictions with internal norm:\n{:}".format(pred_y))
        self.logger.info(
            "Predictions with external norm:\n{:}".format(pred_y_nonorm))

        self.assertFalse((pred_y_nonorm != pred_y).any())

    def test_gradient(self):
        """Unittests for gradient() function."""
        multiclass = CClassifierMulticlassOVA(classifier=CClassifierSVM,
                                              class_weight='balanced')
        multiclass.fit(self.dataset)

        import random
        pattern = CArray(random.choice(self.dataset.X.get_data()))
        self.logger.info("Randomly selected pattern:\n%s", str(pattern))

        # Get predicted label
        sample_label = multiclass.predict(pattern).item()
        # Return the gradient of the label^th sub-classifier
        ova_grad = multiclass.binary_classifiers[
            sample_label].gradient_f_x(pattern)

        gradient = multiclass.gradient_f_x(pattern, y=sample_label)
        self.logger.info("Gradient:\n%s", str(gradient))

        self.assertEquals(gradient.dtype, float)

        self.assertFalse((gradient != ova_grad).any())

        # Check if we can return the i_th classifier
        for i in xrange(multiclass.num_classifiers):

            ova_grad = multiclass.binary_classifiers[i].gradient_f_x(pattern)

            gradient = multiclass.gradient_f_x(pattern, y=i)
            self.logger.info(
                "Gradient of {:}^th sub-clf is:\n{:}".format(i, gradient))

            self.assertFalse((gradient != ova_grad).any())

    def test_plot_decision_function(self):
        """Test plot of multiclass classifier decision function."""
        # generate synthetic data
        ds = CDLRandom(n_classes=3, n_features=2, n_redundant=0,
                       n_clusters_per_class=1, class_sep=1,
                       random_state=0).load()

        multiclass = CClassifierMulticlassOVA(
            classifier=CClassifierSVM,
            class_weight='balanced',
            preprocess='minmax')

        # Training and classification
        multiclass.fit(ds)
        y_pred, score_pred = multiclass.predict(
            ds.X, return_decision_function=True)

        def plot_hyperplane(img, clf, min_v, max_v, linestyle, label):
            """Plot the hyperplane associated to the OVA clf."""
            xx = CArray.linspace(
                min_v - 5, max_v + 5)  # make sure the line is long enough
            # get the separating hyperplane
            yy = -(clf.w[0] * xx + clf.b) / clf.w[1]
            img.sp.plot(xx, yy, linestyle, label=label)

        fig = CFigure(height=7, width=8)
        fig.sp.title('{:} ({:})'.format(multiclass.__class__.__name__,
                                        multiclass.classifier.__name__))

        x_bounds, y_bounds = ds.get_bounds()

        styles = ['go-', 'yp--', 'rs-.', 'bD--', 'c-.', 'm-', 'y-.']

        for c_idx, c in enumerate(ds.classes):
            # Plot boundary and predicted label for each OVA classifier

            plot_hyperplane(fig, multiclass.binary_classifiers[c_idx],
                            x_bounds[0], x_bounds[1], styles[c_idx],
                            'Boundary\nfor class {:}'.format(c))

            fig.sp.scatter(ds.X[ds.Y == c, 0],
                           ds.X[ds.Y == c, 1],
                           s=40, c=styles[c_idx][0])
            fig.sp.scatter(ds.X[y_pred == c, 0], ds.X[y_pred == c, 1], s=160,
                           edgecolors=styles[c_idx][0],
                           facecolors='none', linewidths=2)

        # Plotting multiclass decision function
        fig.switch_sptype('function')
        fig.sp.plot_fobj(lambda x: multiclass.predict(x),
                         grid_limits=ds.get_bounds(offset=5), colorbar=False,
                         n_grid_points=50, plot_levels=False)

        fig.sp.xlim(x_bounds[0] - .5 * x_bounds[1],
                    x_bounds[1] + .5 * x_bounds[1])
        fig.sp.ylim(y_bounds[0] - .5 * y_bounds[1],
                    y_bounds[1] + .5 * y_bounds[1])

        fig.sp.legend(loc=4)  # lower, right

        fig.show()

    def test_fun(self):
        """Test for decision_function() and predict() methods."""
        self.logger.info(
            "Test for decision_function() and predict() methods.")

        def _check_df_scores(s, n_samples):
            self.assertEqual(type(s), CArray)
            self.assertTrue(s.isdense)
            self.assertEqual(1, s.ndim)
            self.assertEqual((n_samples,), s.shape)
            self.assertEqual(float, s.dtype)

        def _check_classify_scores(l, s, n_samples, n_classes):
            self.assertEqual(type(l), CArray)
            self.assertEqual(type(s), CArray)
            self.assertTrue(l.isdense)
            self.assertTrue(s.isdense)
            self.assertEqual(1, l.ndim)
            self.assertEqual(2, s.ndim)
            self.assertEqual((n_samples,), l.shape)
            self.assertEqual((n_samples, n_classes), s.shape)
            self.assertEqual(int, l.dtype)
            self.assertEqual(float, s.dtype)

        mc = CClassifierMulticlassOVA(classifier=CClassifierSVM,
                                      class_weight='balanced')

        mc.fit(self.dataset, n_jobs=2)

        x = x_norm = self.dataset.X
        p = p_norm = self.dataset.X[0, :].ravel()

        # Preprocessing data if a preprocess is defined
        if mc.preprocess is not None:
            x_norm = mc.preprocess.normalize(x)
            p_norm = mc.preprocess.normalize(p)

        # Testing decision_function on multiple points

        df_scores_0 = mc.decision_function(x, y=0)
        self.logger.info(
            "decision_function(x, y=0):\n{:}".format(df_scores_0))
        _check_df_scores(df_scores_0, self.dataset.num_samples)

        df_scores_1 = mc.decision_function(x, y=1)
        self.logger.info(
            "decision_function(x, y=1):\n{:}".format(df_scores_1))
        _check_df_scores(df_scores_1, self.dataset.num_samples)

        df_scores_2 = mc.decision_function(x, y=2)
        self.logger.info(
            "decision_function(x, y=2):\n{:}".format(df_scores_2))
        _check_df_scores(df_scores_2, self.dataset.num_samples)

        # Testing _decision_function on multiple points

        ds_priv_scores_0 = mc._decision_function(x_norm, y=0)
        self.logger.info("_decision_function(x_norm, y=0):\n"
                         "{:}".format(ds_priv_scores_0))
        _check_df_scores(ds_priv_scores_0, self.dataset.num_samples)

        ds_priv_scores_1 = mc._decision_function(x_norm, y=1)
        self.logger.info("_decision_function(x_norm, y=1):\n"
                         "{:}".format(ds_priv_scores_1))
        _check_df_scores(ds_priv_scores_1, self.dataset.num_samples)

        ds_priv_scores_2 = mc._decision_function(x_norm, y=2)
        self.logger.info("_decision_function(x_norm, y=2):\n"
                         "{:}".format(ds_priv_scores_2))
        _check_df_scores(ds_priv_scores_2, self.dataset.num_samples)

        # Comparing output of public and private

        self.assertFalse((df_scores_0 != ds_priv_scores_0).any())
        self.assertFalse((df_scores_1 != ds_priv_scores_1).any())
        self.assertFalse((df_scores_2 != ds_priv_scores_2).any())

        # Testing predict on multiple points

        labels, scores = mc.predict(x, return_decision_function=True)
        self.logger.info(
            "predict(x):\nlabels: {:}\nscores:{:}".format(labels, scores))
        _check_classify_scores(
            labels, scores, self.dataset.num_samples, mc.n_classes)

        # Comparing output of decision_function and predict

        self.assertFalse((df_scores_0 != scores[:, 0].ravel()).any())
        self.assertFalse((df_scores_1 != scores[:, 1].ravel()).any())
        self.assertFalse((df_scores_2 != scores[:, 2].ravel()).any())

        # Testing decision_function on single point

        df_scores_0 = mc.decision_function(p, y=0)
        self.logger.info(
            "decision_function(p, y=0):\n{:}".format(df_scores_0))
        _check_df_scores(df_scores_0, 1)

        df_scores_1 = mc.decision_function(p, y=1)
        self.logger.info(
            "decision_function(p, y=1):\n{:}".format(df_scores_1))
        _check_df_scores(df_scores_1, 1)

        df_scores_2 = mc.decision_function(p, y=2)
        self.logger.info(
            "decision_function(p, y=2):\n{:}".format(df_scores_2))
        _check_df_scores(df_scores_2, 1)

        # Testing _decision_function on single point

        df_priv_scores_0 = mc._decision_function(p_norm, y=0)
        self.logger.info("_decision_function(p_norm, y=0):\n{:}"
                         "".format(df_priv_scores_0))
        _check_df_scores(df_priv_scores_0, 1)

        df_priv_scores_1 = mc._decision_function(p_norm, y=1)
        self.logger.info("_decision_function(p_norm, y=1):\n{:}"
                         "".format(df_priv_scores_1))
        _check_df_scores(df_priv_scores_1, 1)

        df_priv_scores_2 = mc._decision_function(p_norm, y=2)
        self.logger.info("_decision_function(p_norm, y=2):\n"
                         "{:}".format(df_priv_scores_2))
        _check_df_scores(df_priv_scores_2, 1)

        # Comparing output of public and private

        self.assertFalse((df_scores_0 != df_priv_scores_0).any())
        self.assertFalse((df_scores_1 != df_priv_scores_1).any())
        self.assertFalse((df_scores_2 != df_priv_scores_2).any())

        self.logger.info("Testing predict on single point")

        labels, scores = mc.predict(p, return_decision_function=True)
        self.logger.info(
            "predict(p):\nlabels: {:}\nscores: {:}".format(labels, scores))
        _check_classify_scores(labels, scores, 1, mc.n_classes)

        # Comparing output of decision_function and predict

        self.assertFalse(
            (df_scores_0 != CArray(scores[:, 0]).ravel()).any())
        self.assertFalse(
            (df_scores_1 != CArray(scores[:, 1]).ravel()).any())
        self.assertFalse(
            (df_scores_2 != CArray(scores[:, 2]).ravel()).any())


if __name__ == '__main__':
    CUnitTest.main()<|MERGE_RESOLUTION|>--- conflicted
+++ resolved
@@ -128,15 +128,9 @@
 
         multi = CClassifierMulticlassOVA(classifier=CClassifierSVM,
                                          class_weight='balanced',
-<<<<<<< HEAD
                                          preprocess='minmax')
-        multi.train(self.dataset)
-        pred_y = multi.classify(self.dataset.X)[0]
-=======
-                                         normalizer='minmax')
         multi.fit(self.dataset)
         pred_y = multi.predict(self.dataset.X)
->>>>>>> a7fd9059
 
         self.logger.info(
             "Predictions with internal norm:\n{:}".format(pred_y))
