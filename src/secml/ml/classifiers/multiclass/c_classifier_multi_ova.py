--- conflicted
+++ resolved
@@ -155,32 +155,4 @@
             "Getting decision function against class: {:}".format(y))
         # Getting predicted scores for classifier associated with y
         # The decision function is always computed wrt positive class (1)
-<<<<<<< HEAD
-        return self._binary_classifiers[y].decision_function(x, y=1)
-
-    def _gradient_f(self, x, y):
-        """Computes the gradient of the classifier's decision function
-         wrt decision function input.
-
-        For a multiclass OVA classifier, the gradient of the y^th
-        binary classifier is returned.
-
-        Parameters
-        ----------
-        x : CArray
-            The gradient is computed in the neighborhood of x.
-        y : int
-            Index of the binary classifier of which the gradient
-            of the decision function should be returned.
-
-        Returns
-        -------
-        gradient : CArray
-            Gradient of the classifier's df wrt its input. Vector-like array.
-
-        """
-        self._check_clf_index(y)  # Check the binary classifier input index
-        return self._binary_classifiers[y].gradient_f_x(x, y=1).ravel()
-=======
-        return self._binary_classifiers[y].decision_function(x, y=1)
->>>>>>> c418df0f
+        return self._binary_classifiers[y].decision_function(x, y=1)