"""
.. module:: CClassifierDNN
   :synopsis: Base class for defining a DNN backend.

.. moduleauthor:: Maura Pintor <maura.pintor@unica.it>

"""
from abc import ABCMeta, abstractmethod

import six

from secml.array import CArray
from secml.ml.classifiers import CClassifier


@six.add_metaclass(ABCMeta)
class CClassifierDNN(CClassifier):
    """Generic wrapper for DNN model."""
    __class_type = ' dnn-clf'

    def __init__(self, model, input_shape=None, preprocess=None,
                 softmax_outputs=False, **kwargs):
        """
        CClassifierDNN
        Wrapper for DNN models.

        Parameters
        ----------
        model:
            backend-supported model
        preprocess:
            preprocessing module.
        softmax_outputs: bool, optional
            if set to True, a softmax function will be applied to
            the return value of the decision function. Note: some
            implementation adds the softmax function to the network
            class as last layer or last forward function, or even in the
            loss function (see torch.nn.CrossEntropyLoss). Be aware that the
            softmax may have already been applied.
            Default value is False.

        Attributes
        ----------
        class_type : 'dnn-clf'

        """

        super(CClassifierDNN, self).__init__(preprocess=preprocess)

        self._model = model
        self._trained = False
        self._input_shape = input_shape
        self._softmax_outputs = softmax_outputs
        self._layers = None
        self._layer_shapes = None

    @property
    def input_shape(self):
        """Returns the input shape of the first layer of the neural network."""
        return self._input_shape

    @input_shape.setter
    def input_shape(self, input_shape):
        self._input_shape = input_shape

    @property
    def softmax_outputs(self):
        return self._softmax_outputs

    @softmax_outputs.setter
    def softmax_outputs(self, active):
        """
        Defines whether to apply softmax to the final scores.

        Parameters
        ----------
        active : bool
            Activates the softmax in the output

        Notes
        ----------
        If the loss has softmax layer defined, or
        the network already has a softmax operation in the end
        this parameter will be disabled.
        """
        self.check_softmax()
        self._softmax_outputs = active

    @property
    @abstractmethod
    def layers(self):
        """Returns list of tuples containing the layers of the model.
        Each tuple is structured as (layer_name, layer)."""
        raise NotImplementedError

    @property
    def layer_names(self):
        """Returns the names of the layers of the model."""
        return list(zip(*self.layers))[0]

    @property
    @abstractmethod
    def layer_shapes(self):
        """Returns a dictionary containing the shapes of the output
        of each layer of the model."""
        raise NotImplementedError

    def get_params(self):
        """

        Returns
        -------

        """
        return super(CClassifierDNN, self).get_params()

    @abstractmethod
    def check_softmax(self):
        """
        Checks if a softmax layer has been defined in the
        network.

        Returns
        -------
        Boolean value stating if a softmax layer has been
        defined.
        """
        raise NotImplementedError

    @staticmethod
    @abstractmethod
    def _to_tensor(x):
        """Convert input CArray to backend-supported tensor."""
        raise NotImplementedError

    @staticmethod
    @abstractmethod
    def _from_tensor(x):
        """Convert input backend-supported tensor to CArray"""
        raise NotImplementedError

    @abstractmethod
<<<<<<< HEAD
    def _fit(self, dataset):
        """Fit the model."""

        raise NotImplementedError

    def predict(self, x, return_decision_function=False):
        """

        Parameters
        ----------
        x : CArray
            Array with samples to classify, of shape (n_patterns, n_features).
        return_decision_function : bool, optional
            if True, returns the decision_function value along
            with the predictions. Default is False.

        Returns
        -------
        labels : CArray
            Flat dense array of shape (n_patterns,) with the label assigned
             to each test pattern. The classification label is the label of
             the class associated with the highest score.
        scores : CArray, optional
            Array of shape (n_patterns, n_classes) with classification
             score of each test pattern with respect to each training class.
            Will be returned only if `return_decision_function` is True.

        """
        self._check_is_fitted()

        scores = self.decision_function(x)

        # The classification label is the label of the class
        # associated with the highest score
        labels = scores.argmax(axis=1)

        return (labels, scores) if return_decision_function is True else labels

    @abstractmethod
    def _decision_function(self, x, y=None):
        """
        Computes the output scores of the last layer.
        If `self.softmax_outputs` is True, applies softmax scaling to the
        outputs.

        Parameters
        ----------
        x : CArray
            Array of input samples
        y : CArray, optional

        Returns
        -------

        scores: CArray
            Array of shape (n_patterns, n_classes) with classification
            score of each test pattern with respect to each training class.

        """
        raise NotImplementedError

    @abstractmethod
=======
>>>>>>> 6af87c7f
    def get_layer_output(self, x, layer_names=None):
        """Returns the output of the desired net layer(s).

        Parameters
        ----------
        x : CArray
            Input data.
        layer_names : str, list or None, optional
            Name of the layer(s) to get the output from.
            If None, the output of the last layer will be returned.

        Returns
        -------
        CArray or dict
            Output of the desired layers, dictionary if more than one layer is
            requested.
        """
        raise NotImplementedError

    @abstractmethod
    def _get_layer_output(self, s, layer_names=None):
        """Returns the output of the desired net layer(s) as backend-supported
        tensor.

        Parameters
        ----------
        s : backend-supported tensor
            Input tensor to forward propagate.
        layer : str or None, optional
            Name of the layer.
            If None, the output of the last layer will be returned.

        Returns
        -------
        dict
            Output of the desired layers (as backend-supported
            tensors), dictionary if more than one layer is
            requested.

        """
        raise NotImplementedError

    @abstractmethod
    def save_model(self, filename):
        """
        Stores the model and optimization parameters.

        Parameters
        ----------
        filename : str
            path of the file for storing the model

        """
        raise NotImplementedError

    @abstractmethod
    def load_model(self, filename):
        """
        Restores the model and optimization parameters.
        Notes: the model class should be
        defined before loading the params.

        Parameters
        ----------
        filename : str
            path where to find the stored model

        """
        raise NotImplementedError<|MERGE_RESOLUTION|>--- conflicted
+++ resolved
@@ -140,71 +140,6 @@
         raise NotImplementedError
 
     @abstractmethod
-<<<<<<< HEAD
-    def _fit(self, dataset):
-        """Fit the model."""
-
-        raise NotImplementedError
-
-    def predict(self, x, return_decision_function=False):
-        """
-
-        Parameters
-        ----------
-        x : CArray
-            Array with samples to classify, of shape (n_patterns, n_features).
-        return_decision_function : bool, optional
-            if True, returns the decision_function value along
-            with the predictions. Default is False.
-
-        Returns
-        -------
-        labels : CArray
-            Flat dense array of shape (n_patterns,) with the label assigned
-             to each test pattern. The classification label is the label of
-             the class associated with the highest score.
-        scores : CArray, optional
-            Array of shape (n_patterns, n_classes) with classification
-             score of each test pattern with respect to each training class.
-            Will be returned only if `return_decision_function` is True.
-
-        """
-        self._check_is_fitted()
-
-        scores = self.decision_function(x)
-
-        # The classification label is the label of the class
-        # associated with the highest score
-        labels = scores.argmax(axis=1)
-
-        return (labels, scores) if return_decision_function is True else labels
-
-    @abstractmethod
-    def _decision_function(self, x, y=None):
-        """
-        Computes the output scores of the last layer.
-        If `self.softmax_outputs` is True, applies softmax scaling to the
-        outputs.
-
-        Parameters
-        ----------
-        x : CArray
-            Array of input samples
-        y : CArray, optional
-
-        Returns
-        -------
-
-        scores: CArray
-            Array of shape (n_patterns, n_classes) with classification
-            score of each test pattern with respect to each training class.
-
-        """
-        raise NotImplementedError
-
-    @abstractmethod
-=======
->>>>>>> 6af87c7f
     def get_layer_output(self, x, layer_names=None):
         """Returns the output of the desired net layer(s).
 
