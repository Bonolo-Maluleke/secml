--- conflicted
+++ resolved
@@ -14,33 +14,6 @@
     @six.add_metaclass(ABCMeta)
     class TestCClassifierReject(CClassifierTestCases):
         """Unit test for CClassifierReject"""
-<<<<<<< HEAD
-
-        def test_draw(self):
-            """ Compare the classifiers graphically"""
-            self.logger.info("Testing classifiers graphically")
-
-            fig = CFigure(width=10, markersize=8)
-            # Plot dataset points
-            fig.switch_sptype(sp_type='ds')
-
-            # mark the rejected samples
-            y = self.clf.predict(self.dataset.X)
-            fig.sp.plot_ds(
-                self.dataset[y == -1, :], colors=['k', 'k'], markersize=12)
-
-            # plot the dataset
-            fig.sp.plot_ds(self.dataset)
-
-            # Plot objective function
-            fig.switch_sptype(sp_type='function')
-            fig.sp.plot_fobj(self.clf.decision_function,
-                             grid_limits=self.dataset.get_bounds(), y=1)
-            fig.sp.title('Classifier with reject threshold')
-
-            fig.show()
-=======
->>>>>>> c418df0f
 
         def test_fun(self):
             """Test for decision_function() and predict() methods."""
