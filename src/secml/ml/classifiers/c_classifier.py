--- conflicted
+++ resolved
@@ -158,15 +158,9 @@
         self._n_features = dataset.num_features
 
         data_x = dataset.X
-<<<<<<< HEAD
         # Preprocessing data if a preprocess is defined
         if self.preprocess is not None:
-            data_x = self.preprocess.train_normalize(dataset.X)
-=======
-        # Normalizing data if a normalizer is defined
-        if self.normalizer is not None:
-            data_x = self.normalizer.fit_normalize(dataset.X)
->>>>>>> a7fd9059
+            data_x = self.preprocess.fit_normalize(dataset.X)
 
         # Data is ready: fit the classifier
         try:  # Try to use parallelization
@@ -202,13 +196,8 @@
     def decision_function(self, x, y):
         """Computes the decision function for each pattern in x.
 
-<<<<<<< HEAD
         If a preprocess has been specified, input is normalized
-        before computing the discriminant function.
-=======
-        If a normalizer has been specified, input is normalized
         before computing the decision function.
->>>>>>> a7fd9059
 
         .. note::
 
