--- conflicted
+++ resolved
@@ -4,12 +4,8 @@
 from secml.testing import CUnitTest
 from secml.array import CArray
 from secml.optim.function import CFunction
-<<<<<<< HEAD
-from secml.ml.classifiers.gradients.tests.utils import CClassifierGradientTest
-=======
 from secml.ml.classifiers.gradients.tests.utils.gradient_test_classes import \
     CClassifierGradientTest
->>>>>>> c418df0f
 
 
 class CClassifierGradientTestCases(object):
@@ -64,17 +60,10 @@
             for c in self.classes:
 
                 # Compare the analytical grad with the numerical grad
-<<<<<<< HEAD
-                gradient = clf.gradient_f_x(pattern, y=c)
-                num_gradient = CFunction(
-                    self.clf.decision_function).approx_fprime(
-                        pattern, epsilon=1e-8, y=c)
-=======
                 gradient = clf.grad_f_x(pattern, y=c)
                 num_gradient = CFunction(
                     self.clf.decision_function).approx_fprime(
                     pattern, epsilon=1e-8, y=c)
->>>>>>> c418df0f
                 error = (gradient - num_gradient).norm(order=1)
                 self.logger.info("Analitic gradient w.r.t. class %s: %s",
                                  str(c), str(gradient))
@@ -140,13 +129,9 @@
 
             return self.clf_gradients.train_obj(**new_args[0])
 
-<<<<<<< HEAD
-        def _clf_gradient_L_params_check(self, clf, clf_idx):
-=======
         def _clf_gradient_train_obj_params_check(self, clf, clf_idx):
 
             self.clf = clf
->>>>>>> c418df0f
 
             try:
                 self.clf_gradients = CClassifierGradientTest.create(
@@ -158,14 +143,6 @@
                                  "implemented yet for this classifier")
                 return
 
-<<<<<<< HEAD
-            self.clf = clf
-            self.clf_gradients = CClassifierGradientTest.create(
-                clf.class_type, clf.gradients)
-            params = self.clf_gradients.params(clf)
-
-=======
->>>>>>> c418df0f
             smpls_idx = CArray.arange(self.dataset.num_samples)
             i = self.dataset.X.randsample(smpls_idx, 1, random_state=self.seed)
             x = self.dataset.X[i, :]
@@ -173,13 +150,8 @@
             self.logger.info("P {:}: x {:}, y {:}".format(i, x, y))
 
             # Compare the analytical grad with the numerical grad
-<<<<<<< HEAD
-            gradient = clf.gradients.L_d_params(clf, x, y).ravel()
-            num_gradient = CFunction(self._fun_L_args).approx_fprime(
-=======
             gradient = clf.grad_tr_params(x, y).ravel()
             num_gradient = CFunction(self._fun_train_obj_args).approx_fprime(
->>>>>>> c418df0f
                 params, 1e-8, ({'x': x, 'y': y, 'clf': clf}))
             error = (gradient - num_gradient).norm(order=1)
 
