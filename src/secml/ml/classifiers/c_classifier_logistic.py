--- conflicted
+++ resolved
@@ -57,26 +57,6 @@
     def random_seed(self, value):
         self._random_seed = value
 
-<<<<<<< HEAD
-    def _clf_init(self):
-        self._sklearn_clf = LogisticRegression(
-            penalty='l2',
-            dual=False,
-            tol=0.0001,
-            C=self._C,
-            fit_intercept=True,
-            intercept_scaling=1.0,
-            class_weight=None,
-            solver='liblinear',
-            random_state=self._random_seed,
-            max_iter=self._max_iter,
-            multi_class='ovr',
-            verbose=0,
-            warm_start=False,
-        )
-
-=======
->>>>>>> c418df0f
     @property
     def C(self):
         """Penalty parameter C of the error term."""
