--- conflicted
+++ resolved
@@ -70,26 +70,16 @@
         # Plot dataset points
         fig.sp.plot_ds(dataset)
         # Plot objective function
-<<<<<<< HEAD
         fig.sp.plot_fobj(svm.decision_function,
                          grid_limits=dataset.get_bounds(), y=1)
-=======
-        fig.sp.plot_fun(svm.decision_function,
-                        grid_limits=dataset.get_bounds())
->>>>>>> 545015d0
         fig.sp.title('SVM')
 
         fig.subplot(2, 1, 2)
         # Plot dataset points
         fig.sp.plot_ds(dataset)
         # Plot objective function
-<<<<<<< HEAD
         fig.sp.plot_fobj(self.ridges[0].decision_function,
                          grid_limits=dataset.get_bounds(), y=1)
-=======
-        fig.sp.plot_fun(self.ridges[0].decision_function,
-                        grid_limits=dataset.get_bounds())
->>>>>>> 545015d0
         fig.sp.title('ridge Classifier')
 
         fig.savefig('test_c_classifier_ridge.pdf')
@@ -124,30 +114,9 @@
 
     def test_fun(self):
         """Test for decision_function() and predict() methods."""
-<<<<<<< HEAD
         for ridge in self.ridges:
             self._test_fun(ridge, self.dataset.todense())
             self._test_fun(ridge, self.dataset.tosparse())
-=======
-        self.logger.info(
-            "Test for decision_function() and predict() methods.")
-
-        for ridge in self.ridges:
-
-            self.logger.info("RIDGE kernel: {:}".format(ridge.kernel))
-
-            scores_d = self._test_fun(ridge, self.dataset.todense())
-            scores_s = self._test_fun(ridge, self.dataset.tosparse())
-
-            # FIXME: WHY THIS TEST IS CRASHING? RANDOM_STATE MAYBE?
-            # self.assert_array_almost_equal(scores_d, scores_s)
-
-            # Testing error raising
-            with self.assertRaises(ValueError):
-                ridge._decision_function(self.dataset.X, y=0)
-            with self.assertRaises(ValueError):
-                ridge._decision_function(self.dataset.X[0, :], y=0)
->>>>>>> 545015d0
 
     def test_gradient(self):
         """Unittests for gradient_f_x."""
