--- conflicted
+++ resolved
@@ -45,110 +45,8 @@
 
     def test_fun(self):
         """Test for decision_function() and predict() methods."""
-<<<<<<< HEAD
         self._test_fun(self.kde, self.dataset.todense())
         self._test_fun(self.kde, self.dataset.tosparse())
-=======
-        self.logger.info(
-            "Test for decision_function() and predict() methods.")
-
-        self.kde.fit(self.dataset)
-
-        x = x_norm = self.dataset.X
-        p = p_norm = self.dataset.X[0, :].ravel()
-
-        # Transform data if a preprocess is defined
-        if self.kde.preprocess is not None:
-            x_norm = self.kde.preprocess.transform(x)
-            p_norm = self.kde.preprocess.transform(p)
-
-        # Testing decision_function on multiple points
-
-        df_scores_neg = self.kde.decision_function(x, y=0)
-        self.logger.info(
-            "decision_function(p_norm, y=0):\n{:}".format(df_scores_neg))
-        self._check_df_scores(df_scores_neg, self.dataset.num_samples)
-
-        df_scores_pos = self.kde.decision_function(x, y=1)
-        self.logger.info(
-            "decision_function(x, y=1):\n{:}".format(df_scores_pos))
-        self._check_df_scores(df_scores_pos, self.dataset.num_samples)
-
-        self.assert_array_equal(1 - df_scores_neg, df_scores_pos)
-
-        # Testing _decision_function on multiple points
-
-        ds_priv_scores_neg = self.kde._decision_function(x_norm, y=0)
-        self.logger.info("_decision_function(x_norm, y=0):\n"
-                         "{:}".format(ds_priv_scores_neg))
-        self._check_df_scores(ds_priv_scores_neg, self.dataset.num_samples)
-
-        ds_priv_scores_pos = self.kde._decision_function(x_norm, y=1)
-        self.logger.info("_decision_function(x_norm, y=1):\n"
-                         "{:}".format(ds_priv_scores_pos))
-        self._check_df_scores(ds_priv_scores_pos, self.dataset.num_samples)
-
-        # Comparing output of public and private
-
-        self.assert_array_equal(df_scores_pos, ds_priv_scores_pos)
-        self.assert_array_equal(df_scores_neg, ds_priv_scores_neg)
-
-        # Testing predict on multiple points
-
-        labels, scores = self.kde.predict(x, return_decision_function=True)
-        self.logger.info(
-            "predict(x):\nlabels: {:}\nscores: {:}".format(labels, scores))
-        self._check_classify_scores(
-            labels, scores, self.dataset.num_samples, self.kde.n_classes)
-
-        # Comparing output of decision_function and predict
-
-        self.assert_array_equal(df_scores_neg, scores[:, 0].ravel())
-        self.assert_array_equal(df_scores_pos, scores[:, 1].ravel())
-
-        # Testing decision_function on single point
-
-        df_scores_neg = self.kde.decision_function(p, y=0)
-        self.logger.info(
-            "decision_function(p, y=0):\n{:}".format(df_scores_neg))
-        self._check_df_scores(df_scores_neg, 1)
-
-        df_scores_pos = self.kde.decision_function(p, y=1)
-        self.logger.info(
-            "decision_function(p, y=1):\n{:}".format(df_scores_pos))
-        self._check_df_scores(df_scores_pos, 1)
-
-        self.assert_array_equal(1 - df_scores_neg, df_scores_pos)
-
-        # Testing _decision_function on single point
-
-        df_priv_scores_neg = self.kde._decision_function(p_norm, y=0)
-        self.logger.info("_decision_function(p_norm, y=0):\n"
-                         "{:}".format(df_priv_scores_neg))
-        self._check_df_scores(df_priv_scores_neg, 1)
-
-        df_priv_scores_pos = self.kde._decision_function(p_norm, y=1)
-        self.logger.info("_decision_function(p_norm, y=1):\n"
-                         "{:}".format(df_priv_scores_pos))
-        self._check_df_scores(df_priv_scores_pos, 1)
-
-        # Comparing output of public and private
-
-        self.assert_array_equal(df_scores_pos, df_priv_scores_pos)
-        self.assert_array_equal(df_scores_neg, df_priv_scores_neg)
-
-        self.logger.info("Testing predict on single point")
-
-        labels, scores = self.kde.predict(p, return_decision_function=True)
-        self.logger.info(
-            "predict(p):\nlabels: {:}\nscores: {:}".format(labels, scores))
-        self._check_classify_scores(labels, scores, 1, self.kde.n_classes)
-
-        # Comparing output of decision_function and predict
-
-        self.assert_array_equal(df_scores_neg, CArray(scores[:, 0]).ravel())
-        self.assert_array_equal(df_scores_pos, CArray(scores[:, 1]).ravel())
->>>>>>> 545015d0
 
     def test_gradient(self):
         """Unittest for `gradient_f_x` method."""
