--- conflicted
+++ resolved
@@ -73,7 +73,6 @@
         # Plot dataset points
         fig.sp.plot_ds(self.dataset)
         # Plot objective function
-<<<<<<< HEAD
         fig.sp.plot_fobj(self.mcs.decision_function,
                          grid_limits=self.dataset.get_bounds(), y=1)
         fig.savefig('test_c_classifier_mcs_linear.pdf')
@@ -83,21 +82,6 @@
         self._test_fun(self.mcs, self.dataset.todense())
         self._test_fun(self.mcs, self.dataset.tosparse())
 
-=======
-        fig.sp.plot_fun(self.mcs.decision_function,
-                        grid_limits=self.dataset.get_bounds())
-        fig.show()
-
-    def test_fun(self):
-        """Test for decision_function() and predict() methods."""
-        self.logger.info(
-            "Test for decision_function() and predict() methods.")
-
-        scores_d = self._test_fun(self.mcs, self.dataset.todense())
-        scores_s = self._test_fun(self.mcs, self.dataset.tosparse())
-
-        self.assert_array_almost_equal(scores_d, scores_s)
->>>>>>> 545015d0
 
     def test_gradient(self):
         """Unittest for `gradient_f_x` method."""
