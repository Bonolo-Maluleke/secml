"""
.. module:: CPlotDataset
   :synopsis: Dataset plots.

.. moduleauthor:: Marco Melis <marco.melis@diee.unica.it>
.. moduleauthor:: Ambra Demontis <ambra.demontis@diee.unica.it>

"""
from six.moves import range

from matplotlib import cm

from secml.figure._plots import CPlot
from secml.core.type_utils import is_list


class CPlotDataset(CPlot):
    """Plots a Dataset.

    Custom plotting parameters can be specified.
    Currently parameters default:
     - show_legend: True
     - grid: True

    See Also
    --------
    .CDataset : store and manage a dataset.
    .CPlot : basic subplot functions.
    .CFigure : creates and handle figures.

    """

    def apply_params_ds(self):
        """Apply defined parameters to active subplot."""
        fig_legend = self.get_legend()
        if self.show_legend is not False and fig_legend is not None:
            fig_legend.set_visible(True)
        self.grid(grid_on=True)

    def plot_ds(self, dataset, colors=None, markers='o', cmap='jet',
                *args, **kwargs):
        """Plot patterns of each class with a different color/marker.

        Parameters
        ----------
        dataset : CDataset
            Dataset that contain samples which we want plot.
        colors : list or None, optional
            Color to be used for plotting each class.
            If a list, each color will be assigned to a dataset's class,
            with repetitions if necessary.
            If None and the number of classes is 1, blue will be used.
            If None and the number of classes is 2, blue and red will be used.
            If None and the number of classes is > 2, 'jet' colormap is used.
        markers : list or str, optional
            Marker to use for plotting. Default is 'o' (circle).
            If a string, the same specified marker will be used for each class.
            If a list, must specify one marker for each dataset's class.
        args, kwargs : any
            Any optional argument for plots.
            If the number of classes is 2, a `plot` will be created.
            If the number of classes is > 2, a `scatter` plot will be created.

        """
        classes = dataset.classes
        if colors is None:
            if classes.size <= 2:
<<<<<<< HEAD
                colors = ['b', 'r']
            else:  # Next returns an ndarray classes.size X 4 (RGB + Alpha)
                colors = cm.ScalarMappable(
                    cmap=cmap).to_rgba(range(classes.size))
=======
                from matplotlib.colors import ListedColormap
                cmap = ListedColormap(['b', 'r'])
            else:
                cmap = 'jet'
>>>>>>> 545015d0
        else:
            from matplotlib.colors import ListedColormap
            cmap = ListedColormap(colors)

        # Next returns an ndarray classes.size X 4 (RGB + Alpha)
        colors = cm.ScalarMappable(
            cmap=cmap).to_rgba(range(classes.size))

        if is_list(markers) and len(markers) != classes.size:
            raise ValueError(
                "{:} markers must be specified.".format(classes.size))

        for cls_idx, cls in enumerate(classes.tolist()):
            c = colors[cls_idx]
            m = markers[cls_idx] if is_list(markers) else markers
            this_c_p = dataset.Y.find(dataset.Y == cls)
            self.plot(dataset.X[this_c_p, 0], dataset.X[this_c_p, 1],
                      linestyle='None', color=c, marker=m, *args, **kwargs)

        # Customizing figure
        self.apply_params_ds()<|MERGE_RESOLUTION|>--- conflicted
+++ resolved
@@ -65,17 +65,10 @@
         classes = dataset.classes
         if colors is None:
             if classes.size <= 2:
-<<<<<<< HEAD
-                colors = ['b', 'r']
-            else:  # Next returns an ndarray classes.size X 4 (RGB + Alpha)
-                colors = cm.ScalarMappable(
-                    cmap=cmap).to_rgba(range(classes.size))
-=======
                 from matplotlib.colors import ListedColormap
                 cmap = ListedColormap(['b', 'r'])
             else:
                 cmap = 'jet'
->>>>>>> 545015d0
         else:
             from matplotlib.colors import ListedColormap
             cmap = ListedColormap(colors)
