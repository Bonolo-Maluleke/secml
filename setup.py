--- conflicted
+++ resolved
@@ -180,13 +180,9 @@
         'pytorch': ["torch>=1.1", "torchvision>=0.2.2"],
         'cleverhans': ["tensorflow>=1.14,<2", "cleverhans"],
         'tf-gpu': ["tensorflow-gpu>=1.14,<2"],
-<<<<<<< HEAD
-        'unittests': ['pytest>=5,<5.1', 'pytest-cov>=2.8', 'jupyter', 'nbval']
-=======
         'unittests': ['pytest>=5,<5.1',
                       'pytest-cov>=2.8', 'coverage<5',
                       'jupyter', 'nbval']
->>>>>>> 8b145f12
     },
     zip_safe=False
 )