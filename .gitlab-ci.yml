--- conflicted
+++ resolved
@@ -16,10 +16,6 @@
 stages:
   - package
   - test
-<<<<<<< HEAD
-=======
-  - install
->>>>>>> bd1153a0
   - release
   - deploy
   - triage
