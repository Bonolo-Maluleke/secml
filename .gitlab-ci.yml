--- conflicted
+++ resolved
@@ -139,18 +139,7 @@
       - requirements.txt
       - setup.py
       - tox.ini
-<<<<<<< HEAD
-  except:
-    refs:
-      - schedules
-      - tags
-    changes:
-      - src/secml/VERSION
-    variables:
-      - $SKIP_TESTS
-=======
-      when: on_success
->>>>>>> 8b145f12
+      when: on_success
 
 test:py35:latest:
   extends: .test
@@ -180,10 +169,6 @@
 .test:notebooks:
   extends: .test
   needs: ["package:docs"]  # Use [] after gitlab 12.6
-<<<<<<< HEAD
-  only:
-    changes:
-=======
   rules:
     - if: '$RUN_TESTS'
       when: on_success
@@ -197,17 +182,13 @@
       - src/secml/VERSION
       when: never
     - changes:
->>>>>>> 8b145f12
       - src/secml/**/*
       - tutorials/**/*
       - .gitlab-ci.yml
       - requirements.txt
       - setup.py
       - tox.ini
-<<<<<<< HEAD
-=======
-      when: on_success
->>>>>>> 8b145f12
+      when: on_success
 
 test:notebooks:py35:latest:
   extends: .test:notebooks
